package main

import (
	"context"
	"fmt"
	"log"
	"net/http"
	"os"
	"os/signal"
	"syscall"
	"time"

	_ "github.com/ahmedelhadi17776/Compass/Backend_go/docs" // swagger docs
	"github.com/ahmedelhadi17776/Compass/Backend_go/internal/api/handlers"
	"github.com/ahmedelhadi17776/Compass/Backend_go/internal/api/routes"
	"github.com/ahmedelhadi17776/Compass/Backend_go/internal/domain/habits"
	"github.com/ahmedelhadi17776/Compass/Backend_go/internal/domain/organization"
	"github.com/ahmedelhadi17776/Compass/Backend_go/internal/domain/project"
	"github.com/ahmedelhadi17776/Compass/Backend_go/internal/domain/task"
	"github.com/ahmedelhadi17776/Compass/Backend_go/internal/domain/user"
	"github.com/ahmedelhadi17776/Compass/Backend_go/internal/domain/auth"
	"github.com/ahmedelhadi17776/Compass/Backend_go/internal/infrastructure/persistence/postgres/connection"
	"github.com/ahmedelhadi17776/Compass/Backend_go/internal/infrastructure/persistence/postgres/migrations"
	"github.com/ahmedelhadi17776/Compass/Backend_go/pkg/config"
	"github.com/ahmedelhadi17776/Compass/Backend_go/pkg/logger"
	"github.com/gin-contrib/cors"
	"github.com/gin-gonic/gin"
	swaggerFiles "github.com/swaggo/files"
	ginSwagger "github.com/swaggo/gin-swagger"
	"go.uber.org/zap"
)

// @title           Compass API
// @version         1.0
// @description     A task management API with user authentication and authorization.
// @termsOfService  http://swagger.io/terms/

// @contact.name   API Support
// @contact.url    http://www.swagger.io/support
// @contact.email  support@swagger.io

// @host      localhost:8000
// @BasePath  /api

// @securityDefinitions.apikey BearerAuth
// @in header
// @name Authorization
// @description Type "Bearer" followed by a space and JWT token.

// RequestLoggerMiddleware logs all incoming HTTP requests
func RequestLoggerMiddleware(log *logger.Logger) gin.HandlerFunc {
	return func(c *gin.Context) {
		start := time.Now()
		path := c.Request.URL.Path
		method := c.Request.Method

		log.Info("Request started",
			zap.String("path", path),
			zap.String("method", method),
			zap.String("client_ip", c.ClientIP()),
		)

		c.Next()

		log.Info("Request completed",
			zap.String("path", path),
			zap.String("method", method),
			zap.Int("status", c.Writer.Status()),
			zap.Duration("latency", time.Since(start)),
		)
	}
}

func main() {
	// Load configuration
	cfg, err := config.LoadConfig("") // Empty string will make it search in default locations
	if err != nil {
		log.Fatalf("Failed to load configuration: %v", err)
	}

	// Initialize logger
	log := logger.NewLogger()
	defer log.Sync()

	log.Info("Configuration loaded successfully")
	log.Info("Server mode: " + cfg.Server.Mode)

	// Set up Gin
	if cfg.Server.Mode == "production" {
		gin.SetMode(gin.ReleaseMode)
	} else {
		gin.SetMode(gin.DebugMode)
	}

	router := gin.New()

	// Add middleware
	router.Use(gin.Recovery())
	router.Use(RequestLoggerMiddleware(log))
	router.Use(cors.New(cors.Config{
		AllowOrigins:     cfg.CORS.AllowedOrigins,
		AllowMethods:     cfg.CORS.AllowedMethods,
		AllowHeaders:     cfg.CORS.AllowedHeaders,
		ExposeHeaders:    []string{"Content-Length"},
		AllowCredentials: cfg.CORS.AllowCredentials,
		MaxAge:           12 * time.Hour,
	}))

	// Connect to database
	db, err := connection.NewDatabase(cfg)
	if err != nil {
		log.Fatal("Failed to connect to database", zap.Error(err))
	}

	// Run database migrations
	if err := migrations.AutoMigrate(db, log.Logger); err != nil {
		log.Fatal("Failed to run database migrations", zap.Error(err))
	}

	// Initialize repositories
	taskRepo := task.NewRepository(db)
	userRepo := user.NewRepository(db)
	projectRepo := project.NewRepository(db)
	organizationRepo := organization.NewRepository(db)
<<<<<<< HEAD
	authRepo := auth.NewRepository(db.DB)
=======
	habitsRepo := habits.NewRepository(db)

>>>>>>> 74de6e5a
	// Initialize services
	taskService := task.NewService(taskRepo)
	authService := auth.NewService(authRepo)
	userService := user.NewService(userRepo, authService)
	projectService := project.NewService(projectRepo)
	organizationService := organization.NewService(organizationRepo)
	habitsService := habits.NewService(habitsRepo)

	// Initialize handlers
	userHandler := handlers.NewUserHandler(userService)
	taskHandler := handlers.NewTaskHandler(taskService)
	authHandler := handlers.NewAuthHandler(authService)
	projectHandler := handlers.NewProjectHandler(projectService)
	organizationHandler := handlers.NewOrganizationHandler(organizationService)
	habitsHandler := handlers.NewHabitsHandler(habitsService)

	// Debug: Print all registered routes
	log.Info("Registering routes...")

	// Swagger documentation endpoint
	router.GET("/swagger/*any", ginSwagger.WrapHandler(swaggerFiles.Handler))
	log.Info("Registered swagger route at /swagger/*")

	// Set up user routes
	userRoutes := routes.NewUserRoutes(userHandler, cfg.Auth.JWTSecret)
	userRoutes.RegisterRoutes(router)
	log.Info("Registered user routes at /api/users")

	// Set up auth routes
	authRoutes := routes.NewAuthRoutes(authHandler, cfg.Auth.JWTSecret)
	authRoutes.RegisterRoutes(router)
	log.Info("Registered auth routes at /api/auth")

	// Health check routes (no /api prefix as these are system endpoints)
	router.GET("/health", func(c *gin.Context) {
		c.JSON(http.StatusOK, gin.H{
			"status":    "healthy",
			"timestamp": time.Now().UTC(),
		})
	})
	router.GET("/health/ready", func(c *gin.Context) {
		c.JSON(http.StatusOK, gin.H{
			"status":    "ready",
			"timestamp": time.Now().UTC(),
		})
	})
	log.Info("Registered health check routes at /health and /health/ready")

	// Task routes (protected)
	taskRoutes := routes.NewTaskRoutes(taskHandler, cfg.Auth.JWTSecret)
	taskRoutes.RegisterRoutes(router)
	log.Info("Registered task routes at /api/tasks")

	// Project routes (protected)
	projectRoutes := routes.NewProjectRoutes(projectHandler, cfg.Auth.JWTSecret)
	projectRoutes.RegisterRoutes(router)
	log.Info("Registered project routes at /api/projects")

	// Organization routes (protected)
	organizationRoutes := routes.NewOrganizationRoutes(organizationHandler, cfg.Auth.JWTSecret)
	organizationRoutes.RegisterRoutes(router)
	log.Info("Registered organization routes at /api/organizations")

	// Organization routes (protected)
	habitsRoutes := routes.NewHabitsRoutes(habitsHandler, cfg.Auth.JWTSecret)
	habitsRoutes.RegisterRoutes(router)
	log.Info("Registered organization routes at /api/habits")

	// Print all registered routes for debugging
	for _, route := range router.Routes() {
		log.Info("Route registered",
			zap.String("method", route.Method),
			zap.String("path", route.Path),
		)
	}

	// Start server
	server := &http.Server{
		Addr:    fmt.Sprintf(":%d", cfg.Server.Port),
		Handler: router,
	}

	// Graceful shutdown
	go func() {
		log.Info(fmt.Sprintf("Server starting on port %d", cfg.Server.Port))
		log.Info("Swagger documentation available at http://localhost:8000/swagger/index.html")
		if err := server.ListenAndServe(); err != nil && err != http.ErrServerClosed {
			log.Fatal("Failed to start server", zap.Error(err))
		}
	}()

	// Wait for interrupt signal
	quit := make(chan os.Signal, 1)
	signal.Notify(quit, syscall.SIGINT, syscall.SIGTERM)
	<-quit

	// Shutdown with timeout
	ctx, cancel := context.WithTimeout(context.Background(), 5*time.Second)
	defer cancel()

	log.Info("Shutting down server...")
	if err := server.Shutdown(ctx); err != nil {
		log.Fatal("Server forced to shutdown", zap.Error(err))
	}

	log.Info("Server exited properly")
}<|MERGE_RESOLUTION|>--- conflicted
+++ resolved
@@ -122,12 +122,9 @@
 	userRepo := user.NewRepository(db)
 	projectRepo := project.NewRepository(db)
 	organizationRepo := organization.NewRepository(db)
-<<<<<<< HEAD
-	authRepo := auth.NewRepository(db.DB)
-=======
+	authRepo := auth.NewRepository(db.DB)	
 	habitsRepo := habits.NewRepository(db)
 
->>>>>>> 74de6e5a
 	// Initialize services
 	taskService := task.NewService(taskRepo)
 	authService := auth.NewService(authRepo)
