package habits

import (
	"context"
	"encoding/json"
	"errors"
	"fmt"
	"log"
	"sort"
	"time"

	"github.com/google/uuid"
)

var (
	ErrInvalidTransition = errors.New("invalid status transition")
	ErrDependencyFailed  = errors.New("dependencies not completed")
)

type Service interface {
	CreateHabit(ctx context.Context, input CreateHabitInput) (*Habit, error)
	GetHabit(ctx context.Context, id uuid.UUID) (*Habit, error)
	ListHabits(ctx context.Context, filter HabitFilter) ([]Habit, int64, error)
	UpdateHabit(ctx context.Context, id uuid.UUID, input UpdateHabitInput) (*Habit, error)
	DeleteHabit(ctx context.Context, id uuid.UUID) error
	MarkCompleted(ctx context.Context, id uuid.UUID, userID uuid.UUID, completionDate *time.Time) error
	UnmarkCompleted(ctx context.Context, id uuid.UUID, userID uuid.UUID) error
	ResetDailyCompletions(ctx context.Context) (int64, error)
	CheckAndResetBrokenStreaks(ctx context.Context) (int64, error)
	GetTopStreaks(ctx context.Context, userID uuid.UUID, limit int) ([]Habit, error)
	GetStreakHistory(ctx context.Context, id uuid.UUID) ([]StreakHistory, error)
	GetHabitsDueToday(ctx context.Context, userID uuid.UUID) ([]Habit, error)

	// Heatmap related methods
	LogHabitCompletion(ctx context.Context, habitID uuid.UUID, userID uuid.UUID, date time.Time) error
	GetHeatmapData(ctx context.Context, userID uuid.UUID, period string) (map[string]int, error)

	// Notification related methods
	SendHabitReminders(ctx context.Context) error

	// Analytics methods
	RecordHabitActivity(ctx context.Context, input RecordHabitActivityInput) error
	GetHabitAnalytics(ctx context.Context, habitID uuid.UUID, startTime, endTime time.Time, page, pageSize int) ([]HabitAnalytics, int64, error)
	GetUserHabitAnalytics(ctx context.Context, userID uuid.UUID, startTime, endTime time.Time, page, pageSize int) ([]HabitAnalytics, int64, error)
	GetHabitActivitySummary(ctx context.Context, habitID uuid.UUID, startTime, endTime time.Time) (*HabitActivitySummary, error)
	GetUserHabitActivitySummary(ctx context.Context, userID uuid.UUID, startTime, endTime time.Time) (*UserHabitActivitySummary, error)
}

type service struct {
	repo      Repository
	notifySvc *HabitNotificationService
}

func NewService(repo Repository, notifySvc *HabitNotificationService) Service {
	return &service{
		repo:      repo,
		notifySvc: notifySvc,
	}
}

func (s *service) CreateHabit(ctx context.Context, input CreateHabitInput) (*Habit, error) {
	habit := &Habit{
		ID:          uuid.New(),
		UserID:      input.UserID,
		Title:       input.Title,
		Description: input.Description,
		StartDay:    input.StartDay,
		EndDay:      input.EndDay,
	}

	err := s.repo.Create(ctx, habit)
	if err != nil {
		return nil, err
	}

	// Record habit creation activity
	s.recordHabitCreation(ctx, habit)

	return habit, nil
}

// Helper to record habit creation
func (s *service) recordHabitCreation(ctx context.Context, habit *Habit) {
	s.RecordHabitActivity(ctx, RecordHabitActivityInput{
		HabitID: habit.ID,
		UserID:  habit.UserID,
		Action:  ActionHabitCreated,
		Metadata: map[string]interface{}{
			"title":       habit.Title,
			"description": habit.Description,
			"start_day":   habit.StartDay.Format(time.RFC3339),
		},
		Timestamp: time.Now(),
	})
}

func (s *service) GetHabit(ctx context.Context, id uuid.UUID) (*Habit, error) {
	habit, err := s.repo.FindByID(ctx, id)
	if err != nil {
		return nil, err
	}
	if habit == nil {
		return nil, ErrHabitNotFound
	}
	return habit, nil
}

func (s *service) ListHabits(ctx context.Context, filter HabitFilter) ([]Habit, int64, error) {
	return s.repo.FindAll(ctx, filter)
}

func (s *service) UpdateHabit(ctx context.Context, id uuid.UUID, input UpdateHabitInput) (*Habit, error) {
	habit, err := s.repo.FindByID(ctx, id)
	if err != nil {
		return nil, err
	}

	if habit == nil {
		return nil, ErrHabitNotFound
	}

	// Store original values for analytics
	originalTitle := habit.Title
	originalDesc := habit.Description
	originalStartDay := habit.StartDay
	var originalEndDay *time.Time
	if habit.EndDay != nil {
		endDayCopy := *habit.EndDay
		originalEndDay = &endDayCopy
	}

	// Track if anything changed
	changed := false

	if input.Title != nil {
		if habit.Title != *input.Title {
			habit.Title = *input.Title
			changed = true
		}
	}
	if input.Description != nil {
		if habit.Description != *input.Description {
			habit.Description = *input.Description
			changed = true
		}
	}
	if input.StartDay != nil {
		if !habit.StartDay.Equal(*input.StartDay) {
			habit.StartDay = *input.StartDay
			changed = true
		}
	}
	if input.EndDay != nil {
		if (habit.EndDay == nil) || !habit.EndDay.Equal(*input.EndDay) {
			habit.EndDay = input.EndDay
			changed = true
		}
	}

	if !changed {
		return habit, nil
	}

	err = s.repo.Update(ctx, habit)
	if err != nil {
		return nil, err
	}

	// Record habit update activity
	s.recordHabitUpdate(ctx, habit, originalTitle, originalDesc, originalStartDay, originalEndDay)

	return habit, nil
}

// Helper to record habit update
func (s *service) recordHabitUpdate(ctx context.Context, habit *Habit, originalTitle, originalDesc string,
	originalStartDay time.Time, originalEndDay *time.Time) {

	metadata := map[string]interface{}{
		"habit_id":             habit.ID.String(),
		"new_title":            habit.Title,
		"original_title":       originalTitle,
		"new_description":      habit.Description,
		"original_description": originalDesc,
		"new_start_day":        habit.StartDay.Format(time.RFC3339),
		"original_start_day":   originalStartDay.Format(time.RFC3339),
	}

	if habit.EndDay != nil {
		metadata["new_end_day"] = habit.EndDay.Format(time.RFC3339)
	}
	if originalEndDay != nil {
		metadata["original_end_day"] = originalEndDay.Format(time.RFC3339)
	}

	s.RecordHabitActivity(ctx, RecordHabitActivityInput{
		HabitID:   habit.ID,
		UserID:    habit.UserID,
		Action:    ActionHabitUpdated,
		Metadata:  metadata,
		Timestamp: time.Now(),
	})
}

func (s *service) DeleteHabit(ctx context.Context, id uuid.UUID) error {
	habit, err := s.repo.FindByID(ctx, id)
	if err != nil {
		return err
	}
	if habit == nil {
		return ErrHabitNotFound
	}

	// First record the deletion activity
	s.recordHabitDeletion(ctx, habit)

	return s.repo.Delete(ctx, id)
}

// Helper to record habit deletion
func (s *service) recordHabitDeletion(ctx context.Context, habit *Habit) {
	s.RecordHabitActivity(ctx, RecordHabitActivityInput{
		HabitID: habit.ID,
		UserID:  habit.UserID,
		Action:  ActionHabitDeleted,
		Metadata: map[string]interface{}{
			"title":          habit.Title,
			"description":    habit.Description,
			"current_streak": habit.CurrentStreak,
			"longest_streak": habit.LongestStreak,
		},
		Timestamp: time.Now(),
	})
}

func (s *service) MarkCompleted(ctx context.Context, id uuid.UUID, userID uuid.UUID, completionDate *time.Time) error {
	habit, err := s.repo.FindByID(ctx, id)
	if err != nil {
		return err
	}
	if habit == nil {
		return ErrHabitNotFound
	}

	if err := s.repo.MarkCompleted(ctx, id, userID, completionDate); err != nil {
		return err
	}

	// Update streak quality after marking completed
	if err := s.repo.UpdateStreakQuality(ctx, id); err != nil {
		log.Printf("failed to update streak quality for habit %s: %v", id, err)
	}

	// Log the habit completion for heatmap
	completionTime := time.Now()
	if completionDate != nil {
		completionTime = *completionDate
	}

	if err := s.repo.LogHabitCompletion(ctx, id, userID, completionTime); err != nil {
		log.Printf("failed to log habit completion for heatmap: %v", err)
	}

	// Get updated habit with new streak information
	updatedHabit, err := s.repo.FindByID(ctx, id)
	if err != nil {
		log.Printf("failed to fetch updated habit data: %v", err)
		return nil
	}

	// Record habit completion activity
	s.recordHabitCompletion(ctx, updatedHabit, completionTime)

	// Check if this completion created a streak milestone
	if updatedHabit.CurrentStreak > 0 && (updatedHabit.CurrentStreak == 7 ||
		updatedHabit.CurrentStreak == 30 || updatedHabit.CurrentStreak == 100 ||
		updatedHabit.CurrentStreak == 365) {
		s.recordStreakMilestone(ctx, updatedHabit)
	}

	// Send habit completion notification
	if s.notifySvc != nil {
		if err := s.notifySvc.NotifyHabitCompleted(ctx, userID, updatedHabit); err != nil {
			log.Printf("failed to send habit completion notification: %v", err)
		}

		// Check if we should send a streak notification
		if s.notifySvc.ShouldSendStreakNotification(updatedHabit.CurrentStreak) {
			if err := s.notifySvc.NotifyHabitStreak(ctx, userID, updatedHabit); err != nil {
				log.Printf("failed to send habit streak notification: %v", err)
			}
		}
	}

	return nil
}

// Helper to record habit completion
func (s *service) recordHabitCompletion(ctx context.Context, habit *Habit, completionTime time.Time) {
	metadata := map[string]interface{}{
		"title":           habit.Title,
		"current_streak":  habit.CurrentStreak,
		"completion_time": completionTime.Format(time.RFC3339),
	}

	if habit.LastCompletedDate != nil {
		metadata["last_completed_date"] = habit.LastCompletedDate.Format(time.RFC3339)
	}

	s.RecordHabitActivity(ctx, RecordHabitActivityInput{
		HabitID:   habit.ID,
		UserID:    habit.UserID,
		Action:    ActionHabitCompleted,
		Metadata:  metadata,
		Timestamp: time.Now(),
	})
}

// Helper to record streak milestone
func (s *service) recordStreakMilestone(ctx context.Context, habit *Habit) {
	s.RecordHabitActivity(ctx, RecordHabitActivityInput{
		HabitID: habit.ID,
		UserID:  habit.UserID,
		Action:  ActionStreakMilestone,
		Metadata: map[string]interface{}{
			"title":       habit.Title,
			"streak_days": habit.CurrentStreak,
			"milestone":   fmt.Sprintf("%d-day streak", habit.CurrentStreak),
		},
		Timestamp: time.Now(),
	})
}

func (s *service) UnmarkCompleted(ctx context.Context, id uuid.UUID, userID uuid.UUID) error {
	habit, err := s.repo.FindByID(ctx, id)
	if err != nil {
		return err
	}
	if habit == nil {
		return ErrHabitNotFound
	}

<<<<<<< HEAD
	// Store current streak before unmarking
	currentStreak := habit.CurrentStreak

=======
	// Get the last completion date before unmarking
	lastCompletedDate := time.Now()
	if habit.LastCompletedDate != nil {
		lastCompletedDate = *habit.LastCompletedDate
	}

	// First remove the completion log for heatmap
	if err := s.repo.RemoveHabitCompletion(ctx, id, userID, lastCompletedDate); err != nil {
		log.Printf("failed to remove habit completion log: %v", err)
		// Don't return here as we still want to unmark the habit
	}

	// Then unmark the habit as completed
>>>>>>> aa747323
	if err := s.repo.UnmarkCompleted(ctx, id, userID); err != nil {
		return err
	}

	// Update streak quality after unmarking completed
	if err := s.repo.UpdateStreakQuality(ctx, id); err != nil {
		log.Printf("failed to update streak quality for habit %s: %v", id, err)
	}

	// Record habit uncompletion activity
	s.recordHabitUncompletion(ctx, habit, currentStreak)

	return nil
}

// Helper to record habit uncompletion
func (s *service) recordHabitUncompletion(ctx context.Context, habit *Habit, previousStreak int) {
	s.RecordHabitActivity(ctx, RecordHabitActivityInput{
		HabitID: habit.ID,
		UserID:  habit.UserID,
		Action:  ActionHabitUncompleted,
		Metadata: map[string]interface{}{
			"title":           habit.Title,
			"previous_streak": previousStreak,
			"new_streak":      previousStreak - 1,
		},
		Timestamp: time.Now(),
	})
}

func (s *service) ResetDailyCompletions(ctx context.Context) (int64, error) {
	affected, err := s.repo.ResetDailyCompletions(ctx)
	if err != nil {
		return 0, fmt.Errorf("failed to reset daily completions: %w", err)
	}
	return affected, nil
}

func (s *service) CheckAndResetBrokenStreaks(ctx context.Context) (int64, error) {
	// Get habits with active streaks
	activeStreaks, err := s.repo.GetActiveStreaks(ctx)
	if err != nil {
		return 0, fmt.Errorf("failed to fetch active streaks: %w", err)
	}

	var totalReset int64
	for _, habit := range activeStreaks {
		// Check if streak is broken using timezone-aware database function
		isBroken, err := s.repo.IsStreakBroken(ctx, habit.LastCompletedDate)
		if err != nil {
			log.Printf("failed to check if streak is broken for habit %s: %v", habit.ID, err)
			continue
		}

		if isBroken {
			lastDate := time.Now()
			if habit.LastCompletedDate != nil {
				lastDate = *habit.LastCompletedDate
			}

			// Store previous streak for notification
			previousStreak := habit.CurrentStreak
			habitCopy := habit

			// Before resetting, store the streak history
			if err := s.repo.LogStreakHistory(ctx, habit.ID, habit.CurrentStreak, lastDate); err != nil {
				log.Printf("failed to log streak history for habit %s: %v", habit.ID, err)
			}

			// Update streak quality after logging history
			if err := s.repo.UpdateStreakQuality(ctx, habit.ID); err != nil {
				log.Printf("failed to update streak quality for habit %s: %v", habit.ID, err)
			}

			// Reset the streak
			if err := s.repo.ResetStreak(ctx, habit.ID); err != nil {
				log.Printf("failed to reset streak for habit %s: %v", habit.ID, err)
				continue
			}

			// Record streak broken analytics event
			s.recordStreakBroken(ctx, &habitCopy, previousStreak)

			// Send streak broken notification if streak was significant
			if s.notifySvc != nil && previousStreak >= 3 {
				if err := s.notifySvc.NotifyHabitStreakBroken(ctx, habit.UserID, &habitCopy, previousStreak); err != nil {
					log.Printf("failed to send habit streak broken notification: %v", err)
				}
			}

			totalReset++
		}
	}

	return totalReset, nil
}

// Helper to record streak broken
func (s *service) recordStreakBroken(ctx context.Context, habit *Habit, previousStreak int) {
	lastCompleted := "unknown"
	if habit.LastCompletedDate != nil {
		lastCompleted = habit.LastCompletedDate.Format(time.RFC3339)
	}

	s.RecordHabitActivity(ctx, RecordHabitActivityInput{
		HabitID: habit.ID,
		UserID:  habit.UserID,
		Action:  ActionStreakBroken,
		Metadata: map[string]interface{}{
			"title":          habit.Title,
			"broken_streak":  previousStreak,
			"last_completed": lastCompleted,
		},
		Timestamp: time.Now(),
	})
}

func (s *service) GetTopStreaks(ctx context.Context, userID uuid.UUID, limit int) ([]Habit, error) {
	// Get habits with additional streak metadata
	habits, err := s.repo.GetTopStreaks(ctx, userID, limit)
	if err != nil {
		return nil, fmt.Errorf("failed to fetch top streaks: %w", err)
	}

	// Enrich habits with additional streak information
	for i := range habits {
		// Get streak history
		history, err := s.repo.GetStreakHistory(ctx, habits[i].ID)
		if err != nil {
			log.Printf("failed to fetch streak history for habit %s: %v", habits[i].ID, err)
			continue
		}

		// Calculate streak quality (consistency)
		streakQuality := calculateStreakQuality(&habits[i], history)
		habits[i].StreakQuality = streakQuality
	}

	// Sort by streak quality if available
	sort.Slice(habits, func(i, j int) bool {
		if habits[i].CurrentStreak == habits[j].CurrentStreak {
			return habits[i].StreakQuality > habits[j].StreakQuality
		}
		return habits[i].CurrentStreak > habits[j].CurrentStreak
	})

	return habits, nil
}

// Helper function to calculate streak quality
func calculateStreakQuality(habit *Habit, history []StreakHistory) float64 {
	if len(history) == 0 {
		return 0
	}

	// Sort history by start date to ensure correct calculation
	sort.Slice(history, func(i, j int) bool {
		return history[i].StartDate.Before(history[j].StartDate)
	})

	// Find earliest and latest dates
	earliest := history[0].StartDate
	latest := history[0].EndDate
	totalCompleted := 0

	for _, h := range history {
		if h.StartDate.Before(earliest) {
			earliest = h.StartDate
		}
		if h.EndDate.After(latest) {
			latest = h.EndDate
		}
		totalCompleted += h.CompletedDays
	}

	// Calculate total days in entire period
	totalDays := int(latest.Sub(earliest).Hours()/24) + 1
	if totalDays == 0 {
		return 0
	}

	quality := float64(totalCompleted) / float64(totalDays)

	// Ensure quality doesn't exceed 1.0
	if quality > 1.0 {
		quality = 1.0
	}

	return quality
}

func (s *service) GetStreakHistory(ctx context.Context, id uuid.UUID) ([]StreakHistory, error) {
	habit, err := s.repo.FindByID(ctx, id)
	if err != nil {
		return nil, err
	}
	if habit == nil {
		return nil, ErrHabitNotFound
	}

	return s.repo.GetStreakHistory(ctx, id)
}

func (s *service) GetHabitsDueToday(ctx context.Context, userID uuid.UUID) ([]Habit, error) {
	return s.repo.GetHabitsDueToday(ctx, userID)
}

// LogHabitCompletion records a habit completion for the heatmap
func (s *service) LogHabitCompletion(ctx context.Context, habitID uuid.UUID, userID uuid.UUID, date time.Time) error {
	return s.repo.LogHabitCompletion(ctx, habitID, userID, date)
}

// GetHeatmapData retrieves habit completion data for the heatmap visualization
func (s *service) GetHeatmapData(ctx context.Context, userID uuid.UUID, period string) (map[string]int, error) {
	now := time.Now()
	var startDate time.Time

	// Calculate start date based on the requested period
	switch period {
	case "year":
		startDate = now.AddDate(-1, 0, 0)
	case "month":
		startDate = now.AddDate(0, -1, 0)
	case "week":
		startDate = now.AddDate(0, 0, -7)
	default:
		// Default to last year
		startDate = now.AddDate(-1, 0, 0)
	}

	return s.repo.GetHeatmapData(ctx, userID, startDate, now)
}

// SendHabitReminders sends reminder notifications for habits due today
func (s *service) SendHabitReminders(ctx context.Context) error {
	// Get all habits due today that haven't been completed
	habits, err := s.repo.GetUncompletedHabitsDueToday(ctx)
	if err != nil {
		return fmt.Errorf("failed to get habits due today: %w", err)
	}

	var sent int
	for _, habit := range habits {
		// Only send reminders if the notification service is available
		if s.notifySvc != nil {
			if err := s.notifySvc.NotifyHabitReminder(ctx, habit.UserID, &habit); err != nil {
				log.Printf("failed to send habit reminder notification for habit %s: %v", habit.ID, err)
				continue
			}
			sent++
		}
	}

	log.Printf("sent %d habit reminders", sent)
	return nil
}

// Helper to marshal metadata
func marshalHabitMetadata(data map[string]interface{}) string {
	b, err := json.Marshal(data)
	if err != nil {
		return "{}"
	}
	return string(b)
}

// Analytics implementation
func (s *service) RecordHabitActivity(ctx context.Context, input RecordHabitActivityInput) error {
	timestamp := input.Timestamp
	if timestamp.IsZero() {
		timestamp = time.Now()
	}

	metadata := ""
	if input.Metadata != nil {
		metadataJSON, err := json.Marshal(input.Metadata)
		if err == nil {
			metadata = string(metadataJSON)
		}
	}

	analytics := &HabitAnalytics{
		ID:        uuid.New(),
		HabitID:   input.HabitID,
		UserID:    input.UserID,
		Action:    input.Action,
		Timestamp: timestamp,
		Metadata:  metadata,
	}

	return s.repo.RecordHabitActivity(ctx, analytics)
}

func (s *service) GetHabitAnalytics(ctx context.Context, habitID uuid.UUID, startTime, endTime time.Time, page, pageSize int) ([]HabitAnalytics, int64, error) {
	filter := AnalyticsFilter{
		HabitID:   &habitID,
		StartTime: &startTime,
		EndTime:   &endTime,
		Page:      page,
		PageSize:  pageSize,
	}

	return s.repo.GetHabitAnalytics(ctx, filter)
}

func (s *service) GetUserHabitAnalytics(ctx context.Context, userID uuid.UUID, startTime, endTime time.Time, page, pageSize int) ([]HabitAnalytics, int64, error) {
	filter := AnalyticsFilter{
		UserID:    &userID,
		StartTime: &startTime,
		EndTime:   &endTime,
		Page:      page,
		PageSize:  pageSize,
	}

	return s.repo.GetHabitAnalytics(ctx, filter)
}

func (s *service) GetHabitActivitySummary(ctx context.Context, habitID uuid.UUID, startTime, endTime time.Time) (*HabitActivitySummary, error) {
	// Verify the habit exists
	habit, err := s.repo.FindByID(ctx, habitID)
	if err != nil {
		return nil, err
	}
	if habit == nil {
		return nil, ErrHabitNotFound
	}

	actionCounts, err := s.repo.GetHabitActivitySummary(ctx, habitID, startTime, endTime)
	if err != nil {
		return nil, err
	}

	// Calculate total actions
	totalActions := 0
	for _, count := range actionCounts {
		totalActions += count
	}

	return &HabitActivitySummary{
		HabitID:      habitID,
		ActionCounts: actionCounts,
		StartTime:    startTime,
		EndTime:      endTime,
		TotalActions: totalActions,
	}, nil
}

func (s *service) GetUserHabitActivitySummary(ctx context.Context, userID uuid.UUID, startTime, endTime time.Time) (*UserHabitActivitySummary, error) {
	actionCounts, err := s.repo.GetUserHabitActivitySummary(ctx, userID, startTime, endTime)
	if err != nil {
		return nil, err
	}

	// Calculate total actions
	totalActions := 0
	for _, count := range actionCounts {
		totalActions += count
	}

	return &UserHabitActivitySummary{
		UserID:       userID,
		ActionCounts: actionCounts,
		StartTime:    startTime,
		EndTime:      endTime,
		TotalActions: totalActions,
	}, nil
}<|MERGE_RESOLUTION|>--- conflicted
+++ resolved
@@ -340,12 +340,10 @@
 		return ErrHabitNotFound
 	}
 
-<<<<<<< HEAD
 	// Store current streak before unmarking
 	currentStreak := habit.CurrentStreak
 
-=======
-	// Get the last completion date before unmarking
+
 	lastCompletedDate := time.Now()
 	if habit.LastCompletedDate != nil {
 		lastCompletedDate = *habit.LastCompletedDate
@@ -358,7 +356,6 @@
 	}
 
 	// Then unmark the habit as completed
->>>>>>> aa747323
 	if err := s.repo.UnmarkCompleted(ctx, id, userID); err != nil {
 		return err
 	}
