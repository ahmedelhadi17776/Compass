import React, { useState, useRef } from 'react';
import { Plus, X, MoreVertical, CalendarFold, Repeat, Check, ArrowLeft, CalendarSync, CalendarCheck, CalendarClock, ChevronDown } from 'lucide-react';
import PriorityIndicator from './PriorityIndicator';
import { DropdownMenu, DropdownMenuContent, DropdownMenuItem, DropdownMenuTrigger } from "../../ui/dropdown-menu";
import { Button } from "../../ui/button";
import { Input } from "../../ui/input";
import { Progress } from "../../ui/progress";
import Checkbox from "../../ui/checkbox";
import TodoForm from './TodoForm';
import { Badge } from "../../ui/badge";
import cn from 'classnames';
import { useTheme } from '@/contexts/theme-provider';
import { useQuery } from '@tanstack/react-query';
import authApi, { User } from '@/api/auth';
import { Habit } from '@/components/todo/types-habit';
import { Todo, TodoFormData, TodoStatus, TodoPriority } from '@/components/todo/types-todo';
import { useTodos, useCreateTodo, useUpdateTodo, useDeleteTodo, useToggleTodoStatus, useHabits, useCreateHabit, useToggleHabit, useDeleteHabit, useUpdateHabit, useTodoLists, useCreateTodoList, useUpdateTodoList, useDeleteTodoList } from '../hooks';
import { Separator } from '@/components/ui/separator';

const TodoList: React.FC = () => {
  const { theme } = useTheme();
  const isDarkMode = theme === 'dark';
  const [editingTodo, setEditingTodo] = useState<Todo | null>(null);
  const [showTodoForm, setShowTodoForm] = useState(false);
  const [addingToColumn, setAddingToColumn] = useState<'log' | 'thisWeek' | 'today' | null>(null);
  const [isFlipping, setIsFlipping] = useState(false);
  const [newHabit, setNewHabit] = useState('');
  const [showHabitInput, setShowHabitInput] = useState(false);
  const [showHabitTracker, setShowHabitTracker] = useState(false);
  const [editingHabit, setEditingHabit] = useState<Habit | null>(null);
  
  // New state for managing multiple lists
  const [currentListId, setCurrentListId] = useState<string>('');
  const [showNewListInput, setShowNewListInput] = useState(false);
  const [newListName, setNewListName] = useState('');
  const newListInputRef = useRef<HTMLInputElement>(null);
  
  // User authentication query
  const { data: user } = useQuery<User>({
    queryKey: ['user'],
    queryFn: async () => {
      const token = localStorage.getItem('token');
      if (!token) throw new Error('No token found');
      return authApi.getMe();
    },
  });

  // Use the custom hooks
  const { data: todoLists = [], refetch: refetchTodoLists } = useTodoLists(user);
  const { data: habits = [] } = useHabits(user);
  const createTodoMutation = useCreateTodo();
  const updateTodoMutation = useUpdateTodo();
  const deleteTodoMutation = useDeleteTodo();
  const toggleTodoStatus = useToggleTodoStatus();
  const createHabitMutation = useCreateHabit();
  const toggleHabitMutation = useToggleHabit();
  const deleteHabitMutation = useDeleteHabit();
  const updateHabitMutation = useUpdateHabit();
  const createTodoListMutation = useCreateTodoList();
  const updateTodoListMutation = useUpdateTodoList();
  const deleteTodoListMutation = useDeleteTodoList();

  // Refetch todos when component mounts
  React.useEffect(() => {
    if (user) {
      refetchTodoLists();
    }
  }, [user]);

  // Set default list ID on initial load
  React.useEffect(() => {
    if (todoLists.length > 0 && !currentListId) {
      const defaultList = todoLists.find(list => list.is_default);
      setCurrentListId(defaultList?.id || todoLists[0].id);
    }
  }, [todoLists, currentListId]);

  // Get current list and its todos
  const currentList = todoLists.find(list => list.id === currentListId);
  const todos = currentList?.todos || [];

  const handleEditHabit = (habit: Habit) => {
    setEditingHabit(habit);
    setNewHabit(habit.title);
    setShowHabitInput(true);
  };

  const handleEditTodo = (todo: Todo) => {
    setEditingTodo(todo);
    setShowTodoForm(true);
  };

  const handleTodoFormSubmit = (formData: TodoFormData) => {
    if (!user) return;

    if (editingTodo) {
      const updates: Partial<Todo> = {
        ...formData,
        due_date: formData.due_date?.toISOString() || null,
        reminder_time: formData.reminder_time?.toISOString() || null,
        tags: formData.tags?.reduce((acc, tag) => ({ ...acc, [tag]: {} }), {}),
        checklist: { items: formData.checklist?.items || [] },
        is_completed: editingTodo.is_completed
      };
      updateTodoMutation.mutate({ id: editingTodo.id, updates });
    } else {
      const newTodo: Omit<Todo, "id" | "created_at" | "updated_at" | "completed_at"> = {
        user_id: user.id,
        list_id: currentListId === 'default' ? undefined : currentListId,
        title: formData.title,
        description: formData.description,
        status: TodoStatus.PENDING,
        priority: formData.priority,
        is_recurring: formData.is_recurring,
        due_date: formData.due_date?.toISOString() || null,
        reminder_time: formData.reminder_time?.toISOString() || null,
        tags: formData.tags?.reduce((acc, tag) => ({ ...acc, [tag]: {} }), {}),
        checklist: { items: formData.checklist?.items || [] },
        is_completed: false,
        linked_task_id: null,
        linked_calendar_event_id: null,
        recurrence_pattern: {}
      };
      createTodoMutation.mutate(newTodo);
    }
    setShowTodoForm(false);
    setEditingTodo(null);
  };

  const handleToggleTodo = (todo: Todo) => {
    toggleTodoStatus.mutate(todo);
  };

  const handleDeleteTodo = (id: string) => {
    deleteTodoMutation.mutate(id);
  };

  const renderTodoList = (todos: Todo[]) => {
    if (!todos || todos.length === 0) {
      return <div className="text-sm text-muted-foreground">No Todos</div>;
    }

    return (
      <div className="space-y-2">
        {todos.map((todo) => {
          return (
            <div
              key={todo.id}
              className={cn(
                "group relative rounded-lg border bg-card p-3 transition-all hover:border-border/50",
                todo.is_completed && "bg-muted"
              )}
            >
              <div className="flex items-start gap-4">
                <Checkbox
                  name={`todo-${todo.id}`}
                  checked={todo.is_completed}
                  onChange={() => handleToggleTodo(todo)}
                  darkMode={isDarkMode}
                  className="mt-0.5"
                />
                <div className="flex-1 space-y-2">
                  <div className="flex items-center">
                    <span className={cn(
                      "text-sm font-medium",
                      todo.is_completed && "line-through text-muted-foreground"
                    )}>
                      {todo.title}
                    </span>
                  </div>
                  <div className="flex flex-wrap items-center gap-2">
                    <PriorityIndicator priority={todo.priority || TodoPriority.MEDIUM} />
                    {todo.tags && typeof todo.tags === 'object' && Object.keys(todo.tags).map((tag) => (
                      <Badge
                        key={tag}
                        variant="default"
                        className="text-xs text-black hover:bg-white/100 transition-colors"
                      >
                        {tag}
                      </Badge>
                    ))}
                  </div>
                  {todo.checklist?.items && todo.checklist.items.length > 0 && (
                    <div className="mt-2 space-y-2">
                      <div className="flex items-center gap-2 text-xs text-muted-foreground">
                        <span>Checklist</span>
                        <span>
                          {todo.checklist.items.filter(item => item.completed).length}/{todo.checklist.items.length}
                        </span>
                      </div>
                      <Progress
                        value={(todo.checklist.items.filter(item => item.completed).length / todo.checklist.items.length) * 100}
                        className="h-1"
                      />
                      <div className="space-y-1.5">
                        {todo.checklist.items.map((item, index) => (
                          <div key={index} className="flex items-center gap-2">
                            <Checkbox
                              name={`todo-${todo.id}-checklist-${index}`}
                              checked={item.completed}
                              onChange={() => {
                                const newChecklist = {
                                  items: [...todo.checklist!.items]
                                };
                                newChecklist.items[index] = {
                                  ...item,
                                  completed: !item.completed
                                };
                                updateTodoMutation.mutate({
                                  id: todo.id,
                                  updates: { checklist: newChecklist }
                                });
                              }}
                              darkMode={isDarkMode}
                              className="h-3 w-3"
                            />
                            <span className={cn(
                              "text-xs",
                              item.completed && "line-through text-muted-foreground"
                            )}>
                              {item.title}
                            </span>
                          </div>
                        ))}
                      </div>
                    </div>
                  )}
                </div>
                <DropdownMenu>
                  <DropdownMenuTrigger asChild>
                    <Button
                      variant="ghost"
                      className="h-8 w-8 p-0 opacity-0 group-hover:opacity-100"
                    >
                      <MoreVertical className="h-4 w-4" />
                    </Button>
                  </DropdownMenuTrigger>
                  <DropdownMenuContent align="end" className="w-[160px]">
                    <DropdownMenuItem onClick={() => handleEditTodo(todo)}>
                      Edit
                    </DropdownMenuItem>
                    <DropdownMenuItem onClick={() => handleDeleteTodo(todo.id)}>
                      Delete
                    </DropdownMenuItem>
                  </DropdownMenuContent>
                </DropdownMenu>
              </div>
            </div>
          );
        })}
      </div>
    );
  };

  const handleAddHabit = () => {
    if (!newHabit.trim() || !user) return;

    if (editingHabit) {
      updateHabitMutation.mutate({
        habitId: editingHabit.id,
        title: newHabit.trim()
      });
    } else {
      createHabitMutation.mutate({
        title: newHabit.trim(),
        description: '',
        start_day: new Date().toISOString(),
        user_id: user.id
      });
    }

    // Clear input and close form
    setNewHabit('');
    setShowHabitInput(false);
    setEditingHabit(null);
  };

  const toggleHabit = (habitId: string, isCompleted: boolean) => {
    toggleHabitMutation.mutate({ habitId, isCompleted });
  };

  const deleteHabit = (habitId: string) => {
    deleteHabitMutation.mutate(habitId);
  };

  const handleFlipToHabits = () => {
    setIsFlipping(true);
    setShowHabitTracker(true);
    document.body.style.overflow = 'hidden';
    setTimeout(() => {
      setIsFlipping(false);
      document.body.style.overflow = '';
    }, 250);
  };

  const handleFlipToLog = () => {
    setShowHabitTracker(false);
    setIsFlipping(true);
    document.body.style.overflow = 'hidden';
    setTimeout(() => {
      setIsFlipping(false);
      document.body.style.overflow = '';
    }, 250);
  };

  type TodoFilterType = 'log' | 'thisWeek' | 'today' | 'done';
  
  const filterTodos = (type: TodoFilterType): Todo[] => {
    // Ensure we have an array to work with
    if (!Array.isArray(todos)) {
      return [];
    }
    
    const filtered = todos.filter(todo => {
      // Handle completed todos first
      if (todo.is_completed) {
        return type === 'done';
      }

      // For non-completed todos, never show in done section
      if (type === 'done') {
        return false;
      }

      // If no due date, put it in the log
      if (!todo.due_date) {
        return type === 'log';
      }
      
      // Parse the due date string to a Date object
      const dueDate = new Date(todo.due_date);
      
      // Get current date at midnight in local timezone
      const now = new Date();
      const today = new Date(now.getFullYear(), now.getMonth(), now.getDate());
      
      // Calculate end of today in local timezone
      const endOfToday = new Date(today);
      endOfToday.setHours(23, 59, 59, 999);
      
      // Calculate end of week in local timezone
      const endOfWeek = new Date(today);
      endOfWeek.setDate(today.getDate() + 7);
      endOfWeek.setHours(23, 59, 59, 999);

      // Test each condition separately using timestamps for reliable comparison
      const isPastDue = dueDate < today;
      const isDueToday = dueDate >= today && dueDate <= endOfToday;
      const isDueThisWeek = dueDate > endOfToday && dueDate <= endOfWeek;
      const isDueLater = dueDate > endOfWeek;
      
      switch (type) {
        case 'today':
          return isDueToday || isPastDue;
        case 'thisWeek':
          return isDueThisWeek;
        case 'log':
          return isDueLater || !todo.due_date;
        default:
          return false;
      }
    });

    return filtered;
  };

  const renderTodoColumn = (type: TodoFilterType, title: string) => {
    const columnTodos = filterTodos(type);

    if (type === 'log' && (showHabitTracker || isFlipping)) {
      return (
        <div className="h-[calc(100vh-190px)] w-full perspective-1000 -mt-4">
          <div className={cn(
            "relative h-full w-full [transition:transform_250ms_ease-in-out] [transform-style:preserve-3d]",
            showHabitTracker ? "[transform:rotateY(180deg)]" : ""
          )}>
            {/* Front side - Log */}
            <div className="absolute inset-0 w-full h-full rounded-lg border bg-card p-4 flex flex-col [backface-visibility:hidden]">
              <div className="mb-4 flex items-center justify-between">
                <div className="flex items-center gap-2">
                  <CalendarFold className="h-4 w-4 text-muted-foreground" />
                  <h3 className="font-medium">Log</h3>
                </div>
                <div className="flex gap-2">
                  <Button
                    size="sm"
                    variant="ghost"
                    onClick={() => handleFlipToHabits()}
                    className="text-muted-foreground hover:text-foreground"
                  >
                    <Repeat className="w-4 h-4" />
                  </Button>
                  <Button
                    size="sm"
                    variant="ghost"
                    onClick={() => {
                      setAddingToColumn(type);
                      setShowTodoForm(true);
                    }}
                    className="text-muted-foreground hover:text-foreground"
                  >
                    <Plus className="w-4 h-4" />
                  </Button>
                </div>
              </div>
              <div className="flex-1 overflow-y-auto">
                {renderTodoList(columnTodos)}
              </div>
            </div>
            
            {/* Back side - Habits */}
            <div className="absolute inset-0 w-full h-full rounded-lg border bg-card p-4 flex flex-col [backface-visibility:hidden] [transform:rotateY(180deg)]">
              <div className="flex flex-col h-full w-full">
                <div className="mb-4 flex items-center justify-between">
                  <div className="flex flex-col gap-1">
                    <div className="flex items-center gap-2">
                      <div className="flex items-center gap-2">
                        <CalendarSync className="h-4 w-4 text-muted-foreground" />
                        <h3 className="font-medium">Daily Habits</h3>
                      </div>
                      <span className="text-sm text-muted-foreground">{habits.filter(h => h.is_completed).length}/{habits.length} Done</span>
                    </div>
                  </div>
                  <div className="flex gap-2">
                    <Button
                      size="sm"
                      variant="ghost"
                      onClick={() => handleFlipToLog()}
                      className="text-muted-foreground hover:text-foreground"
                    >
                      <ArrowLeft className="h-4 w-4" />
                    </Button>
                    <Button
                      size="sm"
                      variant="ghost"
                      onClick={() => setShowHabitInput(true)}
                      className="text-muted-foreground hover:text-foreground"
                    >
                      <Plus className="h-4 h-4" />
                    </Button>
                  </div>
                </div>

                {showHabitInput && (
                  <div className="flex gap-2 mb-4">
                    <Input
                      value={newHabit}
                      onChange={(e) => setNewHabit(e.target.value)}
                      placeholder="New habit..."
                      className="flex-1"
                      onKeyDown={(e) => e.key === 'Enter' && handleAddHabit()}
                    />
                    <Button
                      variant="ghost"
                      size="icon"
                      onClick={() => {
                        setShowHabitInput(false);
                        setEditingHabit(null);
                        setNewHabit('');
                      }}
                      className="text-muted-foreground hover:text-foreground"
                    >
                      <X className="h-4 w-4" />
                    </Button>
                    <Button
                      variant="ghost"
                      size="icon"
                      onClick={handleAddHabit}
                      className="text-muted-foreground hover:text-foreground"
                    >
                      <Check className="h-4 w-4" />
                    </Button>
                  </div>
                )}

                <div className="flex-1 overflow-y-auto w-full">
                  <div className="space-y-2">
                    {habits.map((habit) => (
                      <div
                        key={habit.id}
                        className={cn(
                          "group relative rounded-lg border bg-card p-4 transition-all hover:border-border/50",
                          habit.is_completed && "bg-muted"
                        )}
                      >
                        <div className="flex items-start gap-4">
                          <Checkbox
                            name={`habit-${habit.id}`}
                            checked={habit.is_completed}
                            onChange={() => toggleHabit(habit.id, habit.is_completed)}
                            darkMode={isDarkMode}
                            className="mt-0.5"
                          />
                          <div className="flex-1 space-y-2">
                            <div className="flex items-center">
                              <span className={cn(
                                "text-sm font-medium",
                                habit.is_completed && "line-through text-muted-foreground"
                              )}>
                                {habit.title}
                              </span>
                            </div>
                            {habit.current_streak > 0 && (
                              <div className="flex items-center gap-1 text-xs text-muted-foreground">
                                <Repeat className="w-3 h-3" />
                                <span>{habit.current_streak} day streak</span>
                              </div>
                            )}
                          </div>
                          <DropdownMenu>
                            <DropdownMenuTrigger asChild>
                              <Button
                                variant="ghost"
                                className="h-8 w-8 p-0 opacity-0 group-hover:opacity-100"
                              >
                                <MoreVertical className="h-4 w-4" />
                              </Button>
                            </DropdownMenuTrigger>
                            <DropdownMenuContent align="end" className="w-[160px]">
                              <DropdownMenuItem onClick={() => handleEditHabit(habit)}>
                                Edit
                              </DropdownMenuItem>
                              <DropdownMenuItem onClick={() => deleteHabit(habit.id)}>
                                Delete
                              </DropdownMenuItem>
                            </DropdownMenuContent>
                          </DropdownMenu>
                        </div>
                      </div>
                    ))}
                  </div>
                </div>
              </div>
            </div>
          </div>
        </div>
      );
    }

    return (
      <div className="h-[calc(100vh-190px)] w-full rounded-lg border bg-card p-4 -mt-4 flex flex-col">
        <div className="mb-4 flex items-center justify-between">
          <div className="flex items-center gap-2">
            {type === 'log' && <CalendarFold className="h-4 w-4 text-muted-foreground" />}
            {type === 'thisWeek' && <CalendarClock className="h-4 w-4 text-muted-foreground" />}
            {type === 'today' && <CalendarCheck className="h-4 w-4 text-muted-foreground" />}
            {type === 'done' && <Check className="h-4 w-4 text-muted-foreground" />}
            <h3 className="font-medium">{title}</h3>
          </div>
          <div className="flex gap-2">
            {type === 'log' && (
              <Button
                size="sm"
                variant="ghost"
                onClick={() => handleFlipToHabits()}
                className="text-muted-foreground hover:text-foreground"
              >
                <Repeat className="w-4 h-4" />
              </Button>
            )}
            {type !== 'done' && (
              <Button
                size="sm"
                variant="ghost"
                onClick={() => {
                  setAddingToColumn(type);
                  setShowTodoForm(true);
                }}
                className="text-muted-foreground hover:text-foreground"
              >
                <Plus className="w-4 h-4" />
              </Button>
            )}
          </div>
        </div>
        <div className="flex-1 overflow-y-auto">
          {renderTodoList(columnTodos)}
        </div>
      </div>
    );
  };

  // Add list selection handler
  const handleListChange = (listId: string) => {
    setCurrentListId(listId);
  };

  // Add new list handler
  const handleAddNewList = () => {
    if (!newListName.trim()) return;
    
    createTodoListMutation.mutate({
      name: newListName.trim(),
      description: '',
      is_default: false
    });
    
    setNewListName('');
    setShowNewListInput(false);
  };

  // Add delete list handler
  const handleDeleteList = (listId: string) => {
    deleteTodoListMutation.mutate(listId);
  };

  if (!user) {
    return <div>Please log in to view todos</div>;
  }

  return (
    <div className="grid grid-cols-4 gap-4 p-6 h-full w-full">
      {/* Todo Label - Main page title */}
      <div className="col-span-4">
        <p className="text-xs uppercase text-muted-foreground tracking-wider mb-4">todo</p>
        <div className="flex justify-start">
          <h1 className="text-2xl font-bold tracking-tight leading-none mr-2">Todos & Habits</h1>
          <Separator orientation="vertical" className="h-5 relative top-[6px] z-[1] mr-1" />
          <DropdownMenu>
            <DropdownMenuTrigger asChild>
<<<<<<< HEAD
              <Button size="sm" className="-ml-2 bg-background hover:bg-background relative top-[-1px]">
=======
              <Button size="sm" className="-ml-2 bg-background text-foreground">
>>>>>>> 002b8b13
                {todoLists.find(list => list.id === currentListId)?.name}
                <ChevronDown className="h-4 w-4 opacity-70" />
              </Button>
            </DropdownMenuTrigger>
            <DropdownMenuContent align="center" className="w-[180px]">
              {todoLists.map(list => (
                <DropdownMenuItem 
                  key={list.id}
                  className="flex items-center justify-between group"
                  onClick={() => handleListChange(list.id)}
                >
                  <span className={cn(
                    "flex-1",
                    currentListId === list.id && "font-medium"
                  )}>
                    {list.name}
                  </span>
                  {!list.is_default && (
                    <Button
                      variant="ghost"
                      size="icon"
                      onClick={(e) => {
                        e.stopPropagation();
                        handleDeleteList(list.id);
                      }}
                      className="h-4 w-4 p-2 opacity-0 group-hover:opacity-100"
                    >
                      <X className="h-4 w-4" />
                    </Button>
                  )}
                </DropdownMenuItem>
              ))}
              <DropdownMenuItem 
                className="border-t mt-1 pt-1 cursor-pointer text-foreground font-medium"
                onClick={() => {
                  setShowNewListInput(true);
                  setTimeout(() => {
                    newListInputRef.current?.focus();
                  }, 0);
                }}
              >
                <Plus className="h-4 w-4 mr-2" />
                Create new list
              </DropdownMenuItem>
            </DropdownMenuContent>
          </DropdownMenu>
          <div className="flex items-baseline">
            {/* New list input */}
            {showNewListInput && (
              <div className="flex gap-2 items-center ml-1"> {/* //////Remove the outline and focus styles */}
                <Input
                  ref={newListInputRef}
                  value={newListName}
                  onChange={(e) => setNewListName(e.target.value)}
                  placeholder="List name..."
                  className="w-40 h-8"
                  onKeyDown={(e) => e.key === 'Enter' && handleAddNewList()}
                />
                <Button
                  variant="ghost"
                  size="icon"
                  onClick={() => setShowNewListInput(false)}
                  className="h-8 w-8 p-0"
                >
                  <X className="h-4 w-4" />
                </Button>
                <Button
                  variant="ghost"
                  size="icon"
                  onClick={handleAddNewList}
                  className="h-8 w-8 p-0"
                >
                  <Check className="h-4 w-4" />
                </Button>
              </div>
            )}
          </div>
          <div className="col-span-4 mb-4 flex items-center ml-auto"> 
              <Button 
              variant="outline" 
              size="sm" 
              className="gap-2" 
              onClick={() => {
                setEditingTodo(null);
                setShowTodoForm(true);
              }}
            >
              <Plus className="h-4 w-4" />
              New Todo
            </Button>
          </div>
        </div>
      </div>
      {renderTodoColumn('log', 'Log')}
      {renderTodoColumn('thisWeek', 'This Week')}
      {renderTodoColumn('today', 'Today')}
      {renderTodoColumn('done', 'Done')}

      {showTodoForm && (
        <TodoForm
          onClose={() => {
            setShowTodoForm(false);
            setEditingTodo(null);
          }}
          user={user}
          todo={editingTodo || undefined}
          onSubmit={handleTodoFormSubmit}
          onDelete={handleDeleteTodo}
          currentListId={currentListId}
          listId={currentListId}
        />
      )}
    </div>
  );
};

export default TodoList;<|MERGE_RESOLUTION|>--- conflicted
+++ resolved
@@ -618,11 +618,7 @@
           <Separator orientation="vertical" className="h-5 relative top-[6px] z-[1] mr-1" />
           <DropdownMenu>
             <DropdownMenuTrigger asChild>
-<<<<<<< HEAD
               <Button size="sm" className="-ml-2 bg-background hover:bg-background relative top-[-1px]">
-=======
-              <Button size="sm" className="-ml-2 bg-background text-foreground">
->>>>>>> 002b8b13
                 {todoLists.find(list => list.id === currentListId)?.name}
                 <ChevronDown className="h-4 w-4 opacity-70" />
               </Button>
@@ -656,6 +652,7 @@
                 </DropdownMenuItem>
               ))}
               <DropdownMenuItem 
+                className="border-t mt-1 pt-1 cursor-pointer text-foreground font-medium"
                 className="border-t mt-1 pt-1 cursor-pointer text-foreground font-medium"
                 onClick={() => {
                   setShowNewListInput(true);
