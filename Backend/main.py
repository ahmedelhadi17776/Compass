--- conflicted
+++ resolved
@@ -69,11 +69,7 @@
 # ✅ Middleware
 app.add_middleware(RateLimiterMiddleware)
 
-<<<<<<< HEAD
 #CORS middleware
-=======
-# CORS middleware
->>>>>>> 3dcf26cf
 app.add_middleware(
     CORSMiddleware,
     allow_origins=["*"],
