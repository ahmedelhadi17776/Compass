--- conflicted
+++ resolved
@@ -9,16 +9,11 @@
 from Backend.middleware.rate_limiter import RateLimiterMiddleware
 from Backend.api.routes import router as api_router
 from sqlalchemy import text
-<<<<<<< HEAD
-from api.auth import router as auth_router
-from api.roles import router as role_router
-from fastapi.middleware.cors import CORSMiddleware
-=======
 from Backend.api.auth import router as auth_router
 from Backend.api.roles import router as role_router
 from Backend.api.workflows import router as workflow_router
 from datetime import datetime
->>>>>>> ea4416e2
+from fastapi.middleware.cors import CORSMiddleware
 
 # ✅ Set up structured logging
 setup_logging()
