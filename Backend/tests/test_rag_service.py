from Backend.data_layer.vector_db.chroma_client import ChromaClient
from Backend.ai_services.rag.rag_service import RAGService
import pytest
from unittest.mock import AsyncMock, Mock, patch, PropertyMock, MagicMock
import sys
import os
from pathlib import Path
import asyncio
import json
import hashlib
import numpy as np
from concurrent.futures import ThreadPoolExecutor, Future
from Backend.ai_services.embedding.embedding_service import EmbeddingService
from Backend.ai_services.llm.llm_service import LLMService
from Backend.data_layer.cache.ai_cache import cache_ai_result, get_cached_ai_result
from typing import Dict, List, Any, Optional, AsyncGenerator, Generator
import copy
from Backend.ai_services.rag.rag_service import RAGService
from Backend.orchestration.ai_registry import ai_registry
from concurrent.futures._base import InvalidStateError

# Add the project root to the Python path
current_dir = Path(__file__).parent
project_root = current_dir.parent  # Backend directory
sys.path.insert(0, str(project_root.parent))  # COMPASS directory

# Test data
MOCK_QUERY = "How do I complete my current tasks?"
MOCK_CONTEXT = {
    "tasks": [{"title": "Design database schema", "status": "pending"}]
}
MOCK_FILTERS = {"metadata_field": "value"}
MOCK_USER_ID = 123

MOCK_EMBEDDING = np.array([0.1, 0.2, 0.3, 0.4, 0.5])  # Simple mock embedding
MOCK_BATCH_EMBEDDINGS = np.array(
    [[0.1, 0.2, 0.3], [0.4, 0.5, 0.6]])  # For batch testing

MOCK_CHROMA_RESULTS = {
    "ids": [["doc1", "doc2"]],
    "distances": [[0.1, 0.3]],
    "documents": [["Task details for database schema", "Information about task completion"]],
    "metadatas": [[
        {"title": "Database Schema", "source": "task_repository"},
        {"title": "Task Workflow", "source": "knowledge_base"}
    ]]
}

MOCK_EMPTY_CHROMA_RESULTS = {
    "ids": [[]],
    "distances": [[]],
    "documents": [[]],
    "metadatas": [[]]
}

MOCK_LLM_RESPONSE = {
    "text": "Based on your tasks, you should start by finalizing the database schema design.",
    "usage": {"prompt_tokens": 150, "completion_tokens": 50, "total_tokens": 200},
    "confidence": 0.92
}

MOCK_CACHED_RESULT = {
    "answer": "Cached response about completing tasks",
    "sources": [{"title": "Task Workflow"}],
    "confidence": 0.9
}


class MockFuture:
    def __init__(self, result=None):
        self._result = result
        self._exception = None
        self._done = False

    def set_exception(self, exception):
        if self._done:
            raise InvalidStateError(f"FINISHED: {self!r}")
        self._exception = exception
        self._done = True

    def set_result(self, result):
        if self._done:
            raise InvalidStateError(f"FINISHED: {self!r}")
        self._result = result
        self._done = True

    def result(self):
        if self._exception:
            raise self._exception
        return self._result

    def done(self):
        return self._done


class TestRAGService:

    @pytest.fixture
<<<<<<< HEAD
    def mock_chroma_client(self) -> Generator[MagicMock, None, None]:
        with patch('Backend.ai_services.rag.rag_service.ChromaClient') as mock:
            client = MagicMock()
            collection = MagicMock()
            mock.return_value.client = client
            mock.return_value.collection = collection
            yield mock

    @pytest.fixture
    def mock_embedding_service(self) -> Generator[AsyncMock, None, None]:
        with patch('Backend.ai_services.rag.rag_service.EmbeddingService') as mock:
            mock_service = AsyncMock()
            mock_service.get_embedding.return_value = [
                0.1] * 384  # Fixed length embedding
            mock.return_value = mock_service
            yield mock

    @pytest.fixture
    def mock_llm_service(self) -> Generator[AsyncMock, None, None]:
        with patch('Backend.ai_services.rag.rag_service.LLMService') as mock:
            mock_service = AsyncMock()
            mock_service.generate_response.return_value = {
                "text": "Test response", "confidence": 0.8}
            mock.return_value = mock_service
            yield mock

=======
    def mock_chroma_client(self):
        client = MagicMock()
        collection = MagicMock(spec=Collection)
        collection.query.return_value = MOCK_CHROMA_RESULTS
        collection.count.return_value = 10
        collection.name = "test_collection"
        collection.add = MagicMock(side_effect=lambda **kwargs: None)
        collection.update = MagicMock(side_effect=lambda **kwargs: None)
        collection.delete = MagicMock(side_effect=lambda **kwargs: None)
        client.collection = collection
        client.get_collection = MagicMock(return_value=collection)
        client.create_collection = MagicMock(return_value=collection)
        return client
    
    @pytest.fixture
    def mock_embedding_service(self):
        embedding_service = MagicMock(spec=EmbeddingService)
        # Return flat list for single items, list of lists for multiple items
        embedding_service.get_embedding = AsyncMock(side_effect=lambda x, **kwargs: 
            MOCK_EMBEDDING if isinstance(x, str) else 
            [MOCK_EMBEDDING] if isinstance(x, list) and len(x) == 1 else 
            [MOCK_EMBEDDING for _ in x]
        )
        embedding_service.dimension = len(MOCK_EMBEDDING)
        return embedding_service
    
>>>>>>> a0017fbb
    @pytest.fixture
    def mock_thread_pool(self) -> ThreadPoolExecutor:
        return ThreadPoolExecutor(max_workers=1)

    @pytest.fixture
<<<<<<< HEAD
    def rag_service_with_mocks(
        self,
        mock_chroma_client: MagicMock,
        mock_embedding_service: AsyncMock,
        mock_llm_service: AsyncMock,
        mock_thread_pool: ThreadPoolExecutor
    ) -> RAGService:
        service = RAGService()
        service.chroma_client = mock_chroma_client()
        service.collection = service.chroma_client.collection
        service.embedding_service = mock_embedding_service()
        service.llm_service = mock_llm_service()
        service.thread_pool = mock_thread_pool
        return service

    @pytest.mark.asyncio
    async def test_generate_cache_key(self, rag_service_with_mocks):
=======
    def mock_redis_client(self):
        """Create a mock Redis client for the cache functions."""
        mock_redis = AsyncMock()
        # Set return value for get as a string (redis returns strings)
        mock_redis.get.return_value = None  # Default to cache miss
        mock_redis.setex.return_value = True
        mock_redis.delete.return_value = True
        return mock_redis
    
    @pytest.fixture
    def rag_service_with_mocks(self, mock_chroma_client, mock_embedding_service, mock_llm_service, mock_redis_client):
        # Create patches that will affect the imported modules
        redis_patch = patch('Backend.data_layer.cache.redis_client.redis_client', mock_redis_client)
        
        # Start all patches
        redis_patch.start()
        
        # Create direct patches for the cache functions
        cache_get_patch = patch('Backend.ai_services.rag.rag_service.get_cached_ai_result')
        cache_set_patch = patch('Backend.ai_services.rag.rag_service.cache_ai_result')
        
        # Start these patches and obtain the mocks
        mock_get_cached = cache_get_patch.start()
        mock_set_cached = cache_set_patch.start()
        
        # Set default return value for get_cached_ai_result
        mock_get_cached.return_value = None  # Default to cache miss
        
        # Create ChromaDB patch
        chroma_patch = patch('Backend.ai_services.rag.rag_service.ChromaClient', return_value=mock_chroma_client)
        embedding_patch = patch('Backend.ai_services.rag.rag_service.EmbeddingService', return_value=mock_embedding_service)
        llm_patch = patch('Backend.ai_services.rag.rag_service.LLMService', return_value=mock_llm_service)
        
        # Start these patches
        chroma_patch.start()
        embedding_patch.start()
        llm_patch.start()
        
        # Create service instance
        rag_service = RAGService()
        
        # Replace the service's dependencies with our mocks
        rag_service.chroma_client = mock_chroma_client
        rag_service.client = mock_chroma_client
        rag_service.collection = mock_chroma_client.collection
        rag_service.embedding_service = mock_embedding_service
        rag_service.llm_service = mock_llm_service
        
        # Store mocks in the service instance for assertions in tests
        rag_service.mock_get_cached = mock_get_cached
        rag_service.mock_set_cached = mock_set_cached
        rag_service.redis_client = mock_redis_client
        
        # Yield the service for use in tests
        yield rag_service
        
        # Stop all patches after test completion
        redis_patch.stop()
        cache_get_patch.stop()
        cache_set_patch.stop()
        chroma_patch.stop()
        embedding_patch.stop()
        llm_patch.stop()
    
    # Test the cache key generation
    def test_generate_cache_key(self, rag_service_with_mocks):
>>>>>>> a0017fbb
        # Setup
        query = MOCK_QUERY
        # Convert dictionaries to JSON strings
        context = json.dumps(MOCK_CONTEXT, sort_keys=True)
        filters = json.dumps(MOCK_FILTERS, sort_keys=True)

        # Execute - don't await since it's not async
        cache_key = rag_service_with_mocks._generate_cache_key(
            query, context, filters)

        # Verify
        assert isinstance(cache_key, str)
        assert cache_key.startswith("rag_query:")
        assert len(cache_key) > len("rag_query:")

    @pytest.mark.asyncio
    async def test_get_embeddings_batch(self, rag_service_with_mocks):
        # Setup
        texts = ["text1", "text2", "text3"]
        mock_embeddings = MOCK_BATCH_EMBEDDINGS.copy()
        rag_service_with_mocks.embedding_service.get_embedding.return_value = mock_embeddings

        # Execute
        result = await rag_service_with_mocks._get_embeddings_batch(texts)

        # Verify
<<<<<<< HEAD
        assert isinstance(result, list)  # Should return a list of embeddings
        rag_service_with_mocks.embedding_service.get_embedding.assert_called_once_with(
            texts, normalize=True
        )

    @pytest.mark.asyncio
    @patch('Backend.ai_services.rag.rag_service.get_cached_ai_result')
    @patch('Backend.ai_services.rag.rag_service.cache_ai_result')
    @patch('Backend.ai_services.rag.rag_service.ai_registry')
    async def test_query_knowledge_base_with_parallel_processing(
        self, mock_ai_registry, mock_cache_result, mock_get_cache, rag_service_with_mocks
    ):
        # Setup mock responses
        mock_embedding = [0.1] * 384
        mock_results = {
            "ids": [["1", "2"]],
            "documents": [["doc1", "doc2"]],
            "metadatas": [[
                {"title": "Database Schema", "source": "task_repository"},
                {"title": "Task Workflow", "source": "knowledge_base"}
            ]],
            "distances": [[0.1, 0.2]]
        }

        # Configure mocks
        mock_get_cache.return_value = None  # No cached result
        mock_ai_registry.get_cache_config.return_value = {
            "ttl_per_intent": {},
            "default_ttl": 3600
        }
        rag_service_with_mocks.embedding_service.get_embedding.return_value = mock_embedding

        # Mock the collection's query method to return the results directly
        def mock_query(*args, **kwargs):
            return mock_results

        rag_service_with_mocks.collection.query = mock_query

        # Mock the LLM response
        rag_service_with_mocks.llm_service.generate_response.return_value = {
            "text": "Based on your tasks, you should start by finalizing the database schema design.",
            "confidence": 0.8
        }

        # Test with dictionaries
        result = await rag_service_with_mocks.query_knowledge_base(
            query="test query",
            context={"key": "value"},
            filters={"type": "test"}
        )

        # Verify the result
        expected_result = {
            "answer": "Based on your tasks, you should start by finalizing the database schema design.",
            "sources": [
                {"title": "Database Schema", "source": "task_repository"},
                {"title": "Task Workflow", "source": "knowledge_base"}
            ],
            "confidence": 0.8,
            "embedding_dimension": 384
        }
        assert result == expected_result
        mock_cache_result.assert_called_once()

    @pytest.mark.asyncio
    async def test_query_knowledge_base_with_retries(self, rag_service_with_mocks):
        # Mock cache functions
        with patch("Backend.ai_services.rag.rag_service.get_cached_ai_result") as mock_get_cache, \
                patch("Backend.ai_services.rag.rag_service.cache_ai_result") as mock_set_cache, \
                patch("Backend.ai_services.rag.rag_service.ai_registry") as mock_registry:

            mock_get_cache.return_value = None
            mock_set_cache.return_value = None
            mock_registry.get_cache_config.return_value = {
                "default_ttl": 3600,
                "ttl_per_intent": {}
            }

            # Setup mock responses
            mock_embedding = [0.1] * 384
            mock_results = {
                "ids": [["1", "2"]],
                "documents": [["doc1", "doc2"]],
                "metadatas": [[
                    {"title": "Database Schema", "source": "task_repository"},
                    {"title": "Task Workflow", "source": "knowledge_base"}
                ]],
                "distances": [[0.1, 0.2]]
            }

            # Configure mocks
            rag_service_with_mocks.embedding_service.get_embedding.return_value = mock_embedding

            # Mock the collection's query method to fail twice then succeed
            failure_count = 0

            def mock_query(*args, **kwargs):
                nonlocal failure_count
                if failure_count < 2:
                    failure_count += 1
                    raise Exception(f"Failure {failure_count}")
                return mock_results

            rag_service_with_mocks.collection.query = mock_query

            # Mock the LLM response
            rag_service_with_mocks.llm_service.generate_response.return_value = {
                "text": "Response after retries",
                "confidence": 0.8
            }

            # Test with dictionaries
=======
        expected_input = json.dumps({"query": query, "context": context, "filters": filters}, sort_keys=True)
        expected_key = f"rag_query:{hashlib.sha256(expected_input.encode()).hexdigest()}"
        
        assert cache_key == expected_key
    
    # Test the full query_knowledge_base workflow (no cache hit)
    async def test_query_knowledge_base_full_workflow(self, rag_service_with_mocks):
        # Setup registry mock directly in the test
        with patch('Backend.ai_services.rag.rag_service.ai_registry') as mock_ai_registry:
            # Provide a complete cache configuration that matches expected structure
            mock_ai_registry.get_cache_config.return_value = {
                "enabled": True,
                "default_ttl": 3600,
                "ttl_per_intent": {
                    "retrieve": 1800,
                    "analyze": 7200,
                    "summarize": 14400,
                    "plan": 10800
                }
            }
            
            # Ensure cache miss for this test
            rag_service_with_mocks.mock_get_cached.return_value = None
            
            # Execute query_knowledge_base
            result = await rag_service_with_mocks.query_knowledge_base(
                query=MOCK_QUERY,
                context=MOCK_CONTEXT,
                intent="retrieve",
                user_id=MOCK_USER_ID
            )
            
            # Verify cache check was performed
            rag_service_with_mocks.mock_get_cached.assert_called_once()
            
            # Verify embedding generation was called
            rag_service_with_mocks.embedding_service.get_embedding.assert_called_once_with(
                MOCK_QUERY, normalize=True
            )
            
            # Verify query to collection was made
            rag_service_with_mocks.collection.query.assert_called_once_with(
                query_embeddings=[MOCK_EMBEDDING],  # Single flat list
                n_results=8,
                where=None
            )
            
            # Verify the LLM was called with the expected prompt
            rag_service_with_mocks.llm_service.generate_response.assert_called_once()
            prompt_arg = rag_service_with_mocks.llm_service.generate_response.call_args[1]['prompt']
            assert MOCK_QUERY in prompt_arg, "Query should be in the prompt"
            
            # Verify cache_ai_result was called
            rag_service_with_mocks.mock_set_cached.assert_called_once()
            
            # Verify result structure
            assert "answer" in result, "Result should contain 'answer' key"
            assert "sources" in result, "Result should contain 'sources' key"
            assert "confidence" in result, "Result should contain 'confidence' key"
            assert "embedding_dimension" in result, "Result should contain 'embedding_dimension' key"
            assert result["answer"] == MOCK_LLM_RESPONSE["text"], "Result answer should match mock response text"
            assert result["confidence"] == MOCK_LLM_RESPONSE.get("confidence", 0.0), "Result confidence should match mock response confidence"
            assert len(result["sources"]) == 2, "Result should contain 2 sources"
    
    # Test the workflow with a cache hit
    async def test_query_knowledge_base_with_cache_hit(self, rag_service_with_mocks):
        # Setup mock for cache hit
        rag_service_with_mocks.mock_get_cached.return_value = MOCK_CACHED_RESULT
        
        # Setup registry mock
        with patch('Backend.ai_services.rag.rag_service.ai_registry') as mock_ai_registry:
            mock_ai_registry.get_cache_config.return_value = {
                "enabled": True,
                "default_ttl": 3600,
                "ttl_per_intent": {}
            }
            
            # Execute query_knowledge_base
            result = await rag_service_with_mocks.query_knowledge_base(
                query=MOCK_QUERY,
                context=MOCK_CONTEXT
            )
            
            # Verify get_cached_ai_result was called (not Redis directly)
            rag_service_with_mocks.mock_get_cached.assert_called_once()
            
            # Embedding generation should not be called on cache hit
            rag_service_with_mocks.embedding_service.get_embedding.assert_not_called()
            
            # LLM should not be called on cache hit
            rag_service_with_mocks.llm_service.generate_response.assert_not_called()
            
            # Verify result matches cached result
            assert result == MOCK_CACHED_RESULT
    
    # Test handling empty query results
    async def test_query_knowledge_base_with_empty_results(self, rag_service_with_mocks):
        # Setup mock to return empty results
        rag_service_with_mocks.collection.query.return_value = MOCK_EMPTY_CHROMA_RESULTS
        
        # Ensure cache miss
        rag_service_with_mocks.mock_get_cached.return_value = None
        
        # Setup registry mock
        with patch('Backend.ai_services.rag.rag_service.ai_registry') as mock_ai_registry:
            mock_ai_registry.get_cache_config.return_value = {
                "enabled": True,
                "default_ttl": 3600,
                "ttl_per_intent": {}
            }
            
            # Execute query_knowledge_base
>>>>>>> a0017fbb
            result = await rag_service_with_mocks.query_knowledge_base(
                query="test query",
                context={"key": "value"},
                filters={"type": "test"}
            )
<<<<<<< HEAD

            # Verify the result
            assert result["answer"] == "Response after retries"
            assert result["confidence"] == 0.8
            assert len(result["sources"]) == 2
            assert result["embedding_dimension"] == 384

    @pytest.mark.asyncio
    async def test_query_knowledge_base_context_window(self, rag_service_with_mocks):
        # Setup - Create results with long documents
        mock_results = {
            # Large documents
            "documents": [["Document 1" * 100, "Document 2" * 100]],
            "metadatas": [[
                {"title": "Test Doc 1", "source": "test"},
                {"title": "Test Doc 2", "source": "test"}
            ]]
        }

        # Configure mocks
        rag_service_with_mocks.embedding_service.get_embedding.return_value = [
            0.1] * 384

        # Mock the collection's query method to return the results directly
        def mock_query(*args, **kwargs):
            return mock_results

        rag_service_with_mocks.collection.query = mock_query

        # Mock cache functions
        with patch('Backend.ai_services.rag.rag_service.get_cached_ai_result', return_value=None), \
                patch('Backend.ai_services.rag.rag_service.cache_ai_result'), \
                patch('Backend.ai_services.rag.rag_service.ai_registry') as mock_registry:

            mock_registry.get_cache_config.return_value = {
                "ttl_per_intent": {},
                "default_ttl": 3600
            }

            # Mock the LLM response
            rag_service_with_mocks.llm_service.generate_response.return_value = {
                "text": "Response with context window",
                "confidence": 0.8
            }

=======
        
        # Verify embedding was still generated
        rag_service_with_mocks.embedding_service.get_embedding.assert_called_once()
        
        # Verify query was attempted
        rag_service_with_mocks.collection.query.assert_called_once()
        
        # For empty results, LLM should NOT be called
        rag_service_with_mocks.llm_service.generate_response.assert_not_called()
        
        # Verify standard empty result format
        assert result["answer"] == "No relevant information found in the knowledge base."
        assert result["sources"] == []
        assert result["confidence"] == 0.0
    
    # Test error handling in query_knowledge_base
    async def test_query_knowledge_base_error_handling(self, rag_service_with_mocks):
        # Setup mock to raise exception
        rag_service_with_mocks.collection.query.side_effect = Exception("Database error")
        
        # Ensure cache miss
        rag_service_with_mocks.mock_get_cached.return_value = None
        
        # Setup registry mock
        with patch('Backend.ai_services.rag.rag_service.ai_registry') as mock_ai_registry:
            mock_ai_registry.get_cache_config.return_value = {
                "enabled": True,
                "default_ttl": 3600,
                "ttl_per_intent": {}
            }
            
            # Execute query_knowledge_base
>>>>>>> a0017fbb
            result = await rag_service_with_mocks.query_knowledge_base(
                query="test query",
                context={"key": "value"},
                context_window=500  # Small context window
            )
<<<<<<< HEAD

            # Verify the result
            assert result["answer"] == "Response with context window"
            assert result["confidence"] == 0.8
            assert len(result["sources"]) == 2
            assert result["embedding_dimension"] == 384

    @pytest.mark.asyncio
    async def test_add_to_knowledge_base_with_batching(self, rag_service_with_mocks):
        # Create test data
=======
        
        # Verify error response format
        assert result["answer"] == "Error querying the knowledge base."
        assert result["sources"] == []
        assert result["confidence"] == 0.0
        assert "error" in result
        assert "Database error" in result["error"]
    
    # Test add_to_knowledge_base with single item
    async def test_add_to_knowledge_base_single_item(self, rag_service_with_mocks):
        # Setup
        content = "This is a single document"
        metadata = {"title": "Test Document", "source": "unit_test"}
        
        # Reset mocks to ensure clean state
        rag_service_with_mocks.collection.add.reset_mock()
        rag_service_with_mocks.embedding_service.get_embedding.reset_mock()
        
        # Execute with the properly mocked service
        result = await rag_service_with_mocks.add_to_knowledge_base(content, metadata)
        
        # Verify embedding was generated
        rag_service_with_mocks.embedding_service.get_embedding.assert_called_once_with(
            [content], normalize=True, batch_size=32
        )
        
        # Generate expected ID
        expected_id = f"doc_0_{hash(content)}"
        
        # Verify document was added to collection with correct arguments
        rag_service_with_mocks.collection.add.assert_called_once_with(
            embeddings=[MOCK_EMBEDDING],  # Single flat list
            documents=[content],
            metadatas=[metadata],
            ids=[expected_id]
        )
        
        # Function should return True on success
        assert result is True
    
    # Test add_to_knowledge_base with multiple items
    async def test_add_to_knowledge_base_multiple_items(self, rag_service_with_mocks):
        # Setup
>>>>>>> a0017fbb
        contents = ["Document 1", "Document 2", "Document 3"]
        metadatas = [
            {"source": "test1"},
            {"source": "test2"},
            {"source": "test3"}
        ]
<<<<<<< HEAD

        # Create a success future for the add operation
        success_future = create_mock_future(None)
        rag_service_with_mocks.collection.add.return_value = success_future

        # Test adding documents
        result = await rag_service_with_mocks.add_to_knowledge_base(
            content=contents,
            metadata=metadatas,
            batch_size=2
=======
        
        # Reset mocks to ensure clean state
        rag_service_with_mocks.collection.add.reset_mock()
        rag_service_with_mocks.embedding_service.get_embedding.reset_mock()
        
        # Execute with the properly mocked service
        result = await rag_service_with_mocks.add_to_knowledge_base(contents, metadatas)
        
        # Verify embedding was generated for all items
        rag_service_with_mocks.embedding_service.get_embedding.assert_called_once_with(
            contents, normalize=True, batch_size=32
        )
        
        # Generate expected IDs
        expected_ids = [f"doc_{i}_{hash(content)}" for i, content in enumerate(contents)]
        
        # Verify documents were added to collection with correct arguments
        rag_service_with_mocks.collection.add.assert_called_once_with(
            embeddings=[MOCK_EMBEDDING for _ in contents],  # List of flat lists
            documents=contents,
            metadatas=metadatas,
            ids=expected_ids
        )
        
        # Function should return True on success
        assert result is True
    
    # Test update_document
    async def test_update_document(self, rag_service_with_mocks):
        # Setup
        doc_id = "doc123"
        content = "Updated document content"
        metadata = {"title": "Updated Document", "source": "test"}
        
        # Execute
        result = await rag_service_with_mocks.update_document(doc_id, content, metadata)
        
        # Verify embedding was generated
        rag_service_with_mocks.embedding_service.get_embedding.assert_called_once_with(
            content, normalize=True
        )
        
        # Verify document was updated
        rag_service_with_mocks.collection.update.assert_called_once_with(
            ids=[doc_id],
            embeddings=[MOCK_EMBEDDING],  # Single flat list
            documents=[content],
            metadatas=[metadata]
>>>>>>> a0017fbb
        )

        assert result is True
<<<<<<< HEAD
        # Should be called twice with batch_size=2
        assert rag_service_with_mocks.collection.add.call_count == 2


def create_mock_future(result=None, exception=None):
    future = Future()
    if exception:
        future.set_exception(exception)
    else:
        future.set_result(result)
    return future


if __name__ == "__main__":
    pytest.main(["-v", "test_rag_service.py"])
=======
    
    # Test get_collection_stats
    async def test_get_collection_stats(self, rag_service_with_mocks):
        # Execute
        result = await rag_service_with_mocks.get_collection_stats()
        
        # Verify collection.count was called
        rag_service_with_mocks.collection.count.assert_called_once()
        
        # Verify result structure
        assert "count" in result
        assert "dimension" in result
        assert "name" in result
        assert result["count"] == 10
        assert result["dimension"] == len(MOCK_EMBEDDING)
    
    # Test collection not initialized error handling
    async def test_query_knowledge_base_with_no_collection(self):
        # Create a mock client with no collection
        mock_client = MagicMock()
        mock_client.collection = None
        
        # Create a mock Redis client
        mock_redis = AsyncMock()
        mock_redis.get.return_value = None
        
        # Create mock for get_cached_ai_result
        mock_get_cached = AsyncMock(return_value=None)
        
        # Create RAG service with no collection
        with patch('Backend.ai_services.rag.rag_service.ChromaClient', return_value=mock_client):
            with patch('Backend.data_layer.cache.redis_client.redis_client', mock_redis):
                with patch('Backend.ai_services.rag.rag_service.get_cached_ai_result', mock_get_cached):
                    with patch('Backend.ai_services.rag.rag_service.ai_registry') as mock_ai_registry:
                        mock_ai_registry.get_cache_config.return_value = {
                            "enabled": True,
                            "default_ttl": 3600,
                            "ttl_per_intent": {}
                        }
                        
                        rag_service = RAGService()
                        rag_service.client = mock_client
                        rag_service.collection = None
                        
                        # Execute with no collection
                        result = await rag_service.query_knowledge_base(MOCK_QUERY, MOCK_CONTEXT)
                        
                        # Verify error response 
                        # Accept either error message format since they're both valid
                        assert "error" in result
                        error_message = result["error"]
                        assert "Knowledge base not initialized" in error_message or "ChromaDB collection not initialized" in error_message
                        assert result["sources"] == []
                        assert result["confidence"] == 0.0


if __name__ == "__main__":
    # Updated to use pytest directly
    pytest.main(["-xvs", __file__])
>>>>>>> a0017fbb
<|MERGE_RESOLUTION|>--- conflicted
+++ resolved
@@ -96,7 +96,6 @@
 class TestRAGService:
 
     @pytest.fixture
-<<<<<<< HEAD
     def mock_chroma_client(self) -> Generator[MagicMock, None, None]:
         with patch('Backend.ai_services.rag.rag_service.ChromaClient') as mock:
             client = MagicMock()
@@ -123,40 +122,11 @@
             mock.return_value = mock_service
             yield mock
 
-=======
-    def mock_chroma_client(self):
-        client = MagicMock()
-        collection = MagicMock(spec=Collection)
-        collection.query.return_value = MOCK_CHROMA_RESULTS
-        collection.count.return_value = 10
-        collection.name = "test_collection"
-        collection.add = MagicMock(side_effect=lambda **kwargs: None)
-        collection.update = MagicMock(side_effect=lambda **kwargs: None)
-        collection.delete = MagicMock(side_effect=lambda **kwargs: None)
-        client.collection = collection
-        client.get_collection = MagicMock(return_value=collection)
-        client.create_collection = MagicMock(return_value=collection)
-        return client
-    
-    @pytest.fixture
-    def mock_embedding_service(self):
-        embedding_service = MagicMock(spec=EmbeddingService)
-        # Return flat list for single items, list of lists for multiple items
-        embedding_service.get_embedding = AsyncMock(side_effect=lambda x, **kwargs: 
-            MOCK_EMBEDDING if isinstance(x, str) else 
-            [MOCK_EMBEDDING] if isinstance(x, list) and len(x) == 1 else 
-            [MOCK_EMBEDDING for _ in x]
-        )
-        embedding_service.dimension = len(MOCK_EMBEDDING)
-        return embedding_service
-    
->>>>>>> a0017fbb
     @pytest.fixture
     def mock_thread_pool(self) -> ThreadPoolExecutor:
         return ThreadPoolExecutor(max_workers=1)
 
     @pytest.fixture
-<<<<<<< HEAD
     def rag_service_with_mocks(
         self,
         mock_chroma_client: MagicMock,
@@ -174,74 +144,6 @@
 
     @pytest.mark.asyncio
     async def test_generate_cache_key(self, rag_service_with_mocks):
-=======
-    def mock_redis_client(self):
-        """Create a mock Redis client for the cache functions."""
-        mock_redis = AsyncMock()
-        # Set return value for get as a string (redis returns strings)
-        mock_redis.get.return_value = None  # Default to cache miss
-        mock_redis.setex.return_value = True
-        mock_redis.delete.return_value = True
-        return mock_redis
-    
-    @pytest.fixture
-    def rag_service_with_mocks(self, mock_chroma_client, mock_embedding_service, mock_llm_service, mock_redis_client):
-        # Create patches that will affect the imported modules
-        redis_patch = patch('Backend.data_layer.cache.redis_client.redis_client', mock_redis_client)
-        
-        # Start all patches
-        redis_patch.start()
-        
-        # Create direct patches for the cache functions
-        cache_get_patch = patch('Backend.ai_services.rag.rag_service.get_cached_ai_result')
-        cache_set_patch = patch('Backend.ai_services.rag.rag_service.cache_ai_result')
-        
-        # Start these patches and obtain the mocks
-        mock_get_cached = cache_get_patch.start()
-        mock_set_cached = cache_set_patch.start()
-        
-        # Set default return value for get_cached_ai_result
-        mock_get_cached.return_value = None  # Default to cache miss
-        
-        # Create ChromaDB patch
-        chroma_patch = patch('Backend.ai_services.rag.rag_service.ChromaClient', return_value=mock_chroma_client)
-        embedding_patch = patch('Backend.ai_services.rag.rag_service.EmbeddingService', return_value=mock_embedding_service)
-        llm_patch = patch('Backend.ai_services.rag.rag_service.LLMService', return_value=mock_llm_service)
-        
-        # Start these patches
-        chroma_patch.start()
-        embedding_patch.start()
-        llm_patch.start()
-        
-        # Create service instance
-        rag_service = RAGService()
-        
-        # Replace the service's dependencies with our mocks
-        rag_service.chroma_client = mock_chroma_client
-        rag_service.client = mock_chroma_client
-        rag_service.collection = mock_chroma_client.collection
-        rag_service.embedding_service = mock_embedding_service
-        rag_service.llm_service = mock_llm_service
-        
-        # Store mocks in the service instance for assertions in tests
-        rag_service.mock_get_cached = mock_get_cached
-        rag_service.mock_set_cached = mock_set_cached
-        rag_service.redis_client = mock_redis_client
-        
-        # Yield the service for use in tests
-        yield rag_service
-        
-        # Stop all patches after test completion
-        redis_patch.stop()
-        cache_get_patch.stop()
-        cache_set_patch.stop()
-        chroma_patch.stop()
-        embedding_patch.stop()
-        llm_patch.stop()
-    
-    # Test the cache key generation
-    def test_generate_cache_key(self, rag_service_with_mocks):
->>>>>>> a0017fbb
         # Setup
         query = MOCK_QUERY
         # Convert dictionaries to JSON strings
@@ -268,7 +170,6 @@
         result = await rag_service_with_mocks._get_embeddings_batch(texts)
 
         # Verify
-<<<<<<< HEAD
         assert isinstance(result, list)  # Should return a list of embeddings
         rag_service_with_mocks.embedding_service.get_embedding.assert_called_once_with(
             texts, normalize=True
@@ -381,127 +282,11 @@
             }
 
             # Test with dictionaries
-=======
-        expected_input = json.dumps({"query": query, "context": context, "filters": filters}, sort_keys=True)
-        expected_key = f"rag_query:{hashlib.sha256(expected_input.encode()).hexdigest()}"
-        
-        assert cache_key == expected_key
-    
-    # Test the full query_knowledge_base workflow (no cache hit)
-    async def test_query_knowledge_base_full_workflow(self, rag_service_with_mocks):
-        # Setup registry mock directly in the test
-        with patch('Backend.ai_services.rag.rag_service.ai_registry') as mock_ai_registry:
-            # Provide a complete cache configuration that matches expected structure
-            mock_ai_registry.get_cache_config.return_value = {
-                "enabled": True,
-                "default_ttl": 3600,
-                "ttl_per_intent": {
-                    "retrieve": 1800,
-                    "analyze": 7200,
-                    "summarize": 14400,
-                    "plan": 10800
-                }
-            }
-            
-            # Ensure cache miss for this test
-            rag_service_with_mocks.mock_get_cached.return_value = None
-            
-            # Execute query_knowledge_base
-            result = await rag_service_with_mocks.query_knowledge_base(
-                query=MOCK_QUERY,
-                context=MOCK_CONTEXT,
-                intent="retrieve",
-                user_id=MOCK_USER_ID
-            )
-            
-            # Verify cache check was performed
-            rag_service_with_mocks.mock_get_cached.assert_called_once()
-            
-            # Verify embedding generation was called
-            rag_service_with_mocks.embedding_service.get_embedding.assert_called_once_with(
-                MOCK_QUERY, normalize=True
-            )
-            
-            # Verify query to collection was made
-            rag_service_with_mocks.collection.query.assert_called_once_with(
-                query_embeddings=[MOCK_EMBEDDING],  # Single flat list
-                n_results=8,
-                where=None
-            )
-            
-            # Verify the LLM was called with the expected prompt
-            rag_service_with_mocks.llm_service.generate_response.assert_called_once()
-            prompt_arg = rag_service_with_mocks.llm_service.generate_response.call_args[1]['prompt']
-            assert MOCK_QUERY in prompt_arg, "Query should be in the prompt"
-            
-            # Verify cache_ai_result was called
-            rag_service_with_mocks.mock_set_cached.assert_called_once()
-            
-            # Verify result structure
-            assert "answer" in result, "Result should contain 'answer' key"
-            assert "sources" in result, "Result should contain 'sources' key"
-            assert "confidence" in result, "Result should contain 'confidence' key"
-            assert "embedding_dimension" in result, "Result should contain 'embedding_dimension' key"
-            assert result["answer"] == MOCK_LLM_RESPONSE["text"], "Result answer should match mock response text"
-            assert result["confidence"] == MOCK_LLM_RESPONSE.get("confidence", 0.0), "Result confidence should match mock response confidence"
-            assert len(result["sources"]) == 2, "Result should contain 2 sources"
-    
-    # Test the workflow with a cache hit
-    async def test_query_knowledge_base_with_cache_hit(self, rag_service_with_mocks):
-        # Setup mock for cache hit
-        rag_service_with_mocks.mock_get_cached.return_value = MOCK_CACHED_RESULT
-        
-        # Setup registry mock
-        with patch('Backend.ai_services.rag.rag_service.ai_registry') as mock_ai_registry:
-            mock_ai_registry.get_cache_config.return_value = {
-                "enabled": True,
-                "default_ttl": 3600,
-                "ttl_per_intent": {}
-            }
-            
-            # Execute query_knowledge_base
-            result = await rag_service_with_mocks.query_knowledge_base(
-                query=MOCK_QUERY,
-                context=MOCK_CONTEXT
-            )
-            
-            # Verify get_cached_ai_result was called (not Redis directly)
-            rag_service_with_mocks.mock_get_cached.assert_called_once()
-            
-            # Embedding generation should not be called on cache hit
-            rag_service_with_mocks.embedding_service.get_embedding.assert_not_called()
-            
-            # LLM should not be called on cache hit
-            rag_service_with_mocks.llm_service.generate_response.assert_not_called()
-            
-            # Verify result matches cached result
-            assert result == MOCK_CACHED_RESULT
-    
-    # Test handling empty query results
-    async def test_query_knowledge_base_with_empty_results(self, rag_service_with_mocks):
-        # Setup mock to return empty results
-        rag_service_with_mocks.collection.query.return_value = MOCK_EMPTY_CHROMA_RESULTS
-        
-        # Ensure cache miss
-        rag_service_with_mocks.mock_get_cached.return_value = None
-        
-        # Setup registry mock
-        with patch('Backend.ai_services.rag.rag_service.ai_registry') as mock_ai_registry:
-            mock_ai_registry.get_cache_config.return_value = {
-                "enabled": True,
-                "default_ttl": 3600,
-                "ttl_per_intent": {}
-            }
-            
-            # Execute query_knowledge_base
->>>>>>> a0017fbb
             result = await rag_service_with_mocks.query_knowledge_base(
                 query="test query",
                 context={"key": "value"},
                 filters={"type": "test"}
             )
-<<<<<<< HEAD
-
             # Verify the result
             assert result["answer"] == "Response after retries"
             assert result["confidence"] == 0.8
@@ -546,47 +331,11 @@
                 "confidence": 0.8
             }
 
-=======
-        
-        # Verify embedding was still generated
-        rag_service_with_mocks.embedding_service.get_embedding.assert_called_once()
-        
-        # Verify query was attempted
-        rag_service_with_mocks.collection.query.assert_called_once()
-        
-        # For empty results, LLM should NOT be called
-        rag_service_with_mocks.llm_service.generate_response.assert_not_called()
-        
-        # Verify standard empty result format
-        assert result["answer"] == "No relevant information found in the knowledge base."
-        assert result["sources"] == []
-        assert result["confidence"] == 0.0
-    
-    # Test error handling in query_knowledge_base
-    async def test_query_knowledge_base_error_handling(self, rag_service_with_mocks):
-        # Setup mock to raise exception
-        rag_service_with_mocks.collection.query.side_effect = Exception("Database error")
-        
-        # Ensure cache miss
-        rag_service_with_mocks.mock_get_cached.return_value = None
-        
-        # Setup registry mock
-        with patch('Backend.ai_services.rag.rag_service.ai_registry') as mock_ai_registry:
-            mock_ai_registry.get_cache_config.return_value = {
-                "enabled": True,
-                "default_ttl": 3600,
-                "ttl_per_intent": {}
-            }
-            
-            # Execute query_knowledge_base
->>>>>>> a0017fbb
             result = await rag_service_with_mocks.query_knowledge_base(
                 query="test query",
                 context={"key": "value"},
                 context_window=500  # Small context window
             )
-<<<<<<< HEAD
-
             # Verify the result
             assert result["answer"] == "Response with context window"
             assert result["confidence"] == 0.8
@@ -596,59 +345,12 @@
     @pytest.mark.asyncio
     async def test_add_to_knowledge_base_with_batching(self, rag_service_with_mocks):
         # Create test data
-=======
-        
-        # Verify error response format
-        assert result["answer"] == "Error querying the knowledge base."
-        assert result["sources"] == []
-        assert result["confidence"] == 0.0
-        assert "error" in result
-        assert "Database error" in result["error"]
-    
-    # Test add_to_knowledge_base with single item
-    async def test_add_to_knowledge_base_single_item(self, rag_service_with_mocks):
-        # Setup
-        content = "This is a single document"
-        metadata = {"title": "Test Document", "source": "unit_test"}
-        
-        # Reset mocks to ensure clean state
-        rag_service_with_mocks.collection.add.reset_mock()
-        rag_service_with_mocks.embedding_service.get_embedding.reset_mock()
-        
-        # Execute with the properly mocked service
-        result = await rag_service_with_mocks.add_to_knowledge_base(content, metadata)
-        
-        # Verify embedding was generated
-        rag_service_with_mocks.embedding_service.get_embedding.assert_called_once_with(
-            [content], normalize=True, batch_size=32
-        )
-        
-        # Generate expected ID
-        expected_id = f"doc_0_{hash(content)}"
-        
-        # Verify document was added to collection with correct arguments
-        rag_service_with_mocks.collection.add.assert_called_once_with(
-            embeddings=[MOCK_EMBEDDING],  # Single flat list
-            documents=[content],
-            metadatas=[metadata],
-            ids=[expected_id]
-        )
-        
-        # Function should return True on success
-        assert result is True
-    
-    # Test add_to_knowledge_base with multiple items
-    async def test_add_to_knowledge_base_multiple_items(self, rag_service_with_mocks):
-        # Setup
->>>>>>> a0017fbb
         contents = ["Document 1", "Document 2", "Document 3"]
         metadatas = [
             {"source": "test1"},
             {"source": "test2"},
             {"source": "test3"}
         ]
-<<<<<<< HEAD
-
         # Create a success future for the add operation
         success_future = create_mock_future(None)
         rag_service_with_mocks.collection.add.return_value = success_future
@@ -658,60 +360,9 @@
             content=contents,
             metadata=metadatas,
             batch_size=2
-=======
-        
-        # Reset mocks to ensure clean state
-        rag_service_with_mocks.collection.add.reset_mock()
-        rag_service_with_mocks.embedding_service.get_embedding.reset_mock()
-        
-        # Execute with the properly mocked service
-        result = await rag_service_with_mocks.add_to_knowledge_base(contents, metadatas)
-        
-        # Verify embedding was generated for all items
-        rag_service_with_mocks.embedding_service.get_embedding.assert_called_once_with(
-            contents, normalize=True, batch_size=32
         )
-        
-        # Generate expected IDs
-        expected_ids = [f"doc_{i}_{hash(content)}" for i, content in enumerate(contents)]
-        
-        # Verify documents were added to collection with correct arguments
-        rag_service_with_mocks.collection.add.assert_called_once_with(
-            embeddings=[MOCK_EMBEDDING for _ in contents],  # List of flat lists
-            documents=contents,
-            metadatas=metadatas,
-            ids=expected_ids
-        )
-        
-        # Function should return True on success
+
         assert result is True
-    
-    # Test update_document
-    async def test_update_document(self, rag_service_with_mocks):
-        # Setup
-        doc_id = "doc123"
-        content = "Updated document content"
-        metadata = {"title": "Updated Document", "source": "test"}
-        
-        # Execute
-        result = await rag_service_with_mocks.update_document(doc_id, content, metadata)
-        
-        # Verify embedding was generated
-        rag_service_with_mocks.embedding_service.get_embedding.assert_called_once_with(
-            content, normalize=True
-        )
-        
-        # Verify document was updated
-        rag_service_with_mocks.collection.update.assert_called_once_with(
-            ids=[doc_id],
-            embeddings=[MOCK_EMBEDDING],  # Single flat list
-            documents=[content],
-            metadatas=[metadata]
->>>>>>> a0017fbb
-        )
-
-        assert result is True
-<<<<<<< HEAD
         # Should be called twice with batch_size=2
         assert rag_service_with_mocks.collection.add.call_count == 2
 
@@ -726,65 +377,4 @@
 
 
 if __name__ == "__main__":
-    pytest.main(["-v", "test_rag_service.py"])
-=======
-    
-    # Test get_collection_stats
-    async def test_get_collection_stats(self, rag_service_with_mocks):
-        # Execute
-        result = await rag_service_with_mocks.get_collection_stats()
-        
-        # Verify collection.count was called
-        rag_service_with_mocks.collection.count.assert_called_once()
-        
-        # Verify result structure
-        assert "count" in result
-        assert "dimension" in result
-        assert "name" in result
-        assert result["count"] == 10
-        assert result["dimension"] == len(MOCK_EMBEDDING)
-    
-    # Test collection not initialized error handling
-    async def test_query_knowledge_base_with_no_collection(self):
-        # Create a mock client with no collection
-        mock_client = MagicMock()
-        mock_client.collection = None
-        
-        # Create a mock Redis client
-        mock_redis = AsyncMock()
-        mock_redis.get.return_value = None
-        
-        # Create mock for get_cached_ai_result
-        mock_get_cached = AsyncMock(return_value=None)
-        
-        # Create RAG service with no collection
-        with patch('Backend.ai_services.rag.rag_service.ChromaClient', return_value=mock_client):
-            with patch('Backend.data_layer.cache.redis_client.redis_client', mock_redis):
-                with patch('Backend.ai_services.rag.rag_service.get_cached_ai_result', mock_get_cached):
-                    with patch('Backend.ai_services.rag.rag_service.ai_registry') as mock_ai_registry:
-                        mock_ai_registry.get_cache_config.return_value = {
-                            "enabled": True,
-                            "default_ttl": 3600,
-                            "ttl_per_intent": {}
-                        }
-                        
-                        rag_service = RAGService()
-                        rag_service.client = mock_client
-                        rag_service.collection = None
-                        
-                        # Execute with no collection
-                        result = await rag_service.query_knowledge_base(MOCK_QUERY, MOCK_CONTEXT)
-                        
-                        # Verify error response 
-                        # Accept either error message format since they're both valid
-                        assert "error" in result
-                        error_message = result["error"]
-                        assert "Knowledge base not initialized" in error_message or "ChromaDB collection not initialized" in error_message
-                        assert result["sources"] == []
-                        assert result["confidence"] == 0.0
-
-
-if __name__ == "__main__":
-    # Updated to use pytest directly
-    pytest.main(["-xvs", __file__])
->>>>>>> a0017fbb
+    pytest.main(["-v", "test_rag_service.py"])