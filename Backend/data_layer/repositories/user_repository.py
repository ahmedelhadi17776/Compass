--- conflicted
+++ resolved
@@ -1,9 +1,5 @@
 from sqlalchemy.ext.asyncio import AsyncSession
-<<<<<<< HEAD
-from sqlalchemy import select, text
-=======
-from sqlalchemy import select, update
->>>>>>> bcc07991
+from sqlalchemy import select, text, update
 from Backend.data_layer.database.models.user import User
 from sqlalchemy.exc import SQLAlchemyError
 from fastapi import HTTPException, status
@@ -38,7 +34,6 @@
             )
 
     async def create(self, **user_data):
-<<<<<<< HEAD
         try:
             user = User(**user_data)
             self.db_session.add(user)
@@ -51,12 +46,6 @@
                 status_code=status.HTTP_500_INTERNAL_SERVER_ERROR,
                 detail=f"Database error: {str(e)}"
             )
-=======
-        user = User(**user_data)
-        self.db_session.add(user)
-        await self.db_session.commit()
-        await self.db_session.refresh(user)
-        return user
 
     async def get_by_email(self, email: str):
         query = select(User).where(User.email == email)
@@ -79,5 +68,4 @@
             
         except Exception as e:
             await self.db_session.rollback()
-            raise e
->>>>>>> bcc07991
+            raise e